--- conflicted
+++ resolved
@@ -1,6 +1,5 @@
 # Change Log
 
-<<<<<<< HEAD
 ## 19.0.0-rc.0
 
 ### Major Changes
@@ -29,14 +28,13 @@
 
 - Updated dependencies [c0fe68ef3]
   - @ima/helpers@19.0.0-rc.0
-=======
+
 ## 18.1.0
 
 ### Minor Changes
 
 - a7de413a2: Replaced locale-loader with custom compilation process of language files, this fixes an issue where newly added language files are not visible by the webpack compile and requires restart with forced cache clear.
   Implemented custom solution for hot module replacement API for language files (HMR for language files should be much faster and only )
->>>>>>> df31f7a9
 
 ## 18.0.3
 
