--- conflicted
+++ resolved
@@ -1,6 +1,5 @@
 # Change Log
 
-<<<<<<< HEAD
 ## 19.0.0-rc.7
 
 ### Major Changes
@@ -138,13 +137,12 @@
 
 - Updated dependencies [c0fe68ef3]
   - @ima/helpers@19.0.0-rc.0
-=======
+
 ## 18.1.1
 
 ### Patch Changes
 
 - e0708dd45: Backport fix from `next` - for missing optional parameters in static router that are evaluated as 'undefined' instead of undefined.
->>>>>>> ef7f41e3
 
 ## 18.1.0
 
