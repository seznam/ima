# Change Log

<<<<<<< HEAD
=======
## 19.8.2

### Patch Changes

- accf8e3: Fixed issue, where scrollTo when navigating back was triggered too early, which resulted in invalid scroll position.

>>>>>>> a36140e6
## 19.8.1

### Patch Changes

- 3f96af4: Fix caching of failed requests

  - **What** Remove caching instance of GenericError object. Instead we are now caching only its data and alter, after getting the data from cache, we create instance of GenericError and reject it.
  - **What** Serializing of cache modified GenericError instance, that was no longer an error, so was not rejected by following requests.
  - **What** Nothing.

## 19.8.0

### Minor Changes

- a6a3812: Observable

  - **What?** Change `Observable` to resemble the structure and usage of `Dispatcher` more closely - use the abstract class for typing `Utils`, use method overloading the same way, etc. Remove typo in `registerPersistenEvent` method name and rename to `registerPersistentEvent` (note the `t`). Old method has been retained for backwards compatibility and marked as deprecated, it will be removed in the next major version.
  - **Why?** Avoid typing issues and potential grief with correctly-but-incorrectly named method.
  - **How?** Please migrate from `registerPersistenEvent` to `registerPersistentMethod`.

## 19.7.1

### Patch Changes

- a82560b: Add option for caching failed requests.

  - **What** Add the caching option of failed requests to the \_proxyRejected() method. Extended httpAgentRequestOptions with flag cacheFailedRequest to signalize if the failed request should be cached.
  - **Why** Prevent mishmashdom errors by caching failed requests on the server.
  - **How** None.

## 19.7.0

### Minor Changes

- 25a1777: Added support for custom event targets in Router's listen methods. This enables better control over routing behavior by allowing you to:

  - Scope navigation handling to specific parts of your application
  - Handle multiple independent routed sections on a page
  - Better integrate IMA.js routing into existing applications

  Changes:

  - Modified `listen(target?: EventTarget)` method to allow for optional target
  - Modified `unlisten(target?: EventTarget)` method to allow for optional target
  - Added new `unlistenAll()` method to cleanup all event listeners at once

## 19.6.5

### Patch Changes

- 92327d5: Update @esmj/task module to the newest version, which support scheduler.yield for autoYield and requestAnimationFrame for nextFrame.

## 19.6.4

### Patch Changes

- 3a43baf: add getMethod and getRequest methods to Request class; add getResponse method to Response class

## 19.6.3

### Patch Changes

- 5dd3fe5: fix: update event listener options type to AddEventListenerOptions

## 19.6.2

### Patch Changes

- 11ac5cc: Fixed an issue where scoped event listeners were not properly removed.

## 19.6.1

### Patch Changes

- a80eb3a4f: Fixed order of dispatcher listeners (all listeners are called before specific listeners)

## 19.6.0

### Minor Changes

- f5f4be879: Added new settings `validateCookies` to enable/disable cookie validation. It validates cookie options and request url before saving cookie or sending it to the server. This means that path, subdomain and secure options must match between the request url and the cookie, otherwise the cookie is not saved or sent.

### Patch Changes

- 399f91f8b: Fixed cookie parsing from setCookie header when multiple cookies were sent to server. Previously only the first cookie was parsed while multiple set-cookies could alter the cookie settings

## 19.5.4

### Patch Changes

- 7453e0599: feat: add `getMethod` method to `Request` class
- 864bfe2d3: fix: route params

## 19.5.3

### Patch Changes

- 03d109ad6: Fix some typing errors.

## 19.5.2

### Patch Changes

- 15a3b556c: Fixes matching path with trailing slash before question mark

## 19.5.1

### Patch Changes

- f208d218b: Fixes router looping for specific request path and routes with more optional parameters

## 19.5.0

### Minor Changes

- 9b8f0ccf9: Added ability to define custom $Router.isSPARouted function, which returns boolean and let's you override client routing, whenever the given URL is handled by IMA or browser

## 19.4.0

### Minor Changes

- 93ab4553f: Adds flag `batchResolveNoTransaction` as a new `PageRendererSettings`. When it is true, transaction is not used in load phase to avoid getting obsolete state from getState.

## 19.3.4

### Patch Changes

- 81bba0110: Security fixes in IMA CLI dev server CORS policy and error overlay

## 19.3.3

### Patch Changes

- b97985115: update @ima/helpers dependency to new version

## 19.3.2

### Patch Changes

- d1ba342d9: Test new release process

## 19.3.1

### Patch Changes

- 02bc1c044: - Added `response` to `getParams()` in HttpProxy error responses
  - Always parse not OK responses as `json()` when response headers content-type is `application/json`

## 19.3.0

### Minor Changes

- 3bb37c8fc: Added new `responseType` to `HttpAgentRequestOptions` which enables you to specify proxy response type. This serves as an alternative to existing solution, which parses JSON, null or fallbacks to text. Use this for other response types like globs, arrayBuffers or formData

## 19.2.3

### Patch Changes

- 677dfcc16: Fixed OC chaining and missing type for Response cookie options.

## 19.2.2

### Patch Changes

- f9b9511a9: partitioned cookie option

## 19.2.1

### Patch Changes

- 7ae02ffe8: Fixed doubled path in extractParameters

## 19.2.0

### Minor Changes

- 460a3aed7: Added new option resolveAfterRender which resolving promise from PagaManeger mount and update methods after react render component to DOM with state created from controller/extensions load methods. The @esmj/task is updated to improve INP metric. The load event should be called before page is hydrated.

## 19.1.0

### Minor Changes

- a54c32608: Added `autoYield` mechanism to ima which improve browser responsiveness and core web vitals metrics. The micro tasks are divide into macro tasks if it needs it. In the `PageRenderer` is updated logic for batching updates during page loading phase which is still experimental.

## 19.0.13

### Patch Changes

- c2f9f5a97: Argument `imaInternalEvent` in `Dispatcher.fire` method has now default value.

## 19.0.12

### Patch Changes

- efcf9b99a: Environment $Server properties host&protocol now accepts functions with added arguments.

## 19.0.11

### Patch Changes

- 20dce931e: Add invalidate cache method to HttpAgent

## 19.0.10

### Patch Changes

- 492115a07: Fixed issue where OC thrown error for optional spread dependencies that were not defined

## 19.0.9

### Patch Changes

- 762d17dca: Don't throw HMR errors for redirects

## 19.0.8

### Patch Changes

- aa9fbebf8: Made `_window` in `PageNavigationHandler` protected

## 19.0.7

### Patch Changes

- da95ad9c2: Version is deleted at Settings definition. It is already defined at Environment.

## 19.0.6

### Patch Changes

- cb79f3f98: The ObjectContainer throw new error if dependency of dependencies for class constructor is undefined.

## 19.0.5

### Patch Changes

- 5b82a8f08: Changed get and namespace default type to `any` to prevent complex casts of unknown in places where it's not nedded

## 19.0.4

### Patch Changes

- 7e70a768f: Don't call preManage on `PageNavigationHandler` on first call. This is not needed since it handles correct browser behavior in SPA mode, but the behavior is correctly set on the first call.
  Reverted inclusion of hash arguments in initial routing, introduced in previous patch version.
- 545517489: Fix manage for onlyUpdate

## 19.0.3

### Patch Changes

- 0b8a6213a: Fixed issue during initial routing, where URLs with hash params were redirected to url without hash params.

## 19.0.2

### Patch Changes

- 422639207: Fixed issue where postManagedHandlers were not called on page load

## 19.0.1

### Patch Changes

- 9cf262c73: Fixed incorrectly rendered meta properties, where they would render as `<meta name="og:title" property="Test Page" /> instead of `<meta property="og:title" content="Test Page" />`.

## 19.0.0

### Major Changes

- 97b006e65: Removed deprecated package entry points
- 73ae7af1e: Added missing TS exports.
  All internal modules now use named exports.

  #### Breaking change

  `StatusCode` has been renamed to `HttpStatusCode`

- 81a8605d5: Bump versions
- 299b87c3d: IMA HttpAgent remove by default all headers from request and response which is stored in Cache. You can turn off this behaviour with `keepSensitiveHeaders` option but it is not recommended.
- ceb4cbd12: Added new iterator functions to MetaManager.
  Added ability to set additional attributes for meta tags/links in meta manager.
  Meta values/attributes with null/undefined values are not rendered, other values are converted to string.

  #### Breaking changes

  Rewritten meta tag management in SPA mode, all MetaManager managed tags are removed between pages while new page contains only those currently defined using `setMetaParams` function in app controller. This should make meta tags rendering more deterministic, while fixing situations where old meta tags might be left on the page indefinitely if not cleaner properly.
  MetaManager get\* methods now always return object with key=value pairs of their set value. This should make settings additional meta attributes in loops much easier (for example: `getMetaProperty('og:title');` -> `{ property: 'property-value' });`)
  `$Source` env variable has been renamed to `$Resources`.

- a21d0f0af: Replace custom URL parsing methods in `AbstractRoute`, `StaticRoute` and `DynamicRoute` with combination of native URL and URLSearchParams.
  Removed `pairsToQuery`, `paramsToQuery`, `getQuery`, `decodeURIParameter` static methods on `AbstractRoute`. These have been replaced with combination of native `URL` and `URLSearchParams` interfaces.
  `getTrimmedPath` static method in `AbstractRoute` is now instance method.

  #### Breaking Changes

  Url query params with no value (`?param=`) are no longer extracted as `{ param: true }`, but as `{ param: '' }`. Please update your code to check for `key` presence in these cases rather than `true` value.
  Parsing of semi-colons inside query params is not supported (as a result of using `URLSearchParams`)

- ceb4cbd12: Moved meta tags management to new PageMetaHandler in `@ima/core`.
- 432f6bb55: `extractParameters()` function in `DynamicRoute` now receives additional object argument, containing `query` and `path` (not modified path) for more control over extracted parameters.
  **BREAKING CHANGE** the router now uses params returned from `extractParameters()` directly. It no longer automatically merges query params into the resulting object. If you want to preserve this behavior, merge the extracted route params with `query` object provided in the second argument.
- 4cdfac35a: Multiple changes in router route handling and page manager with a goal of implementing ability to cancel running handlers before handling a new ones. This results in much more stable routing specifically when using async routes. Each route should now be executed "sequentially" where BEFORE/AFTER_HANDLE_ROUTE router events should always fire in correct order. Also if you quickly move between different routes, without them finishing loading, the page manager is able to cancel it's executing mid handling and continue with a new route, which results in faster and more stable routing. While this change is essentially not a breaking change, since it only changes our internal API, it could possibly result in some new behaviour.
  Added `BEFORE_ASYNC_ROUTE` and `AFTER_ASYNC_ROUTE` which you can use to implement custom loaders when routing between async routes (or use it for any other handling).
  #### Breaking Changes
  `AbstractRouter.manage` method no longer has controller and view properties in an object argument.
- 24ed8e07f: Removed support for `HttpAgent` options.listener (these were used mainly in plugin-xhr, which is now unsupported)
  **BREAKING CHANGE**: You can now define multiple `postProcessors[]` in `HttpAgent` options, this however presents a breaking change, since if you are already using any `postProcessor`, you need to update your options to `postProcessors` and make sure to pass an array to this option.
- 464d307ae: Removed `ExtensibleError`
- c0fe68ef3: IMA 19 Release
- 4f7a4767f: Fixed numerous TS types in page renderer.
  Added types to ima react hooks.

  #### Breaking changes

  `isSSR` hook has been removed, use `window.isClient()` directly from `useComponentUtils()`.
  `useSettings` now returns undefined, when settings is not found when using `selector` namespace as an argument.
  All exports are now named exports, you need to update import to `ClientPageRenderer` in `bind.js` to `import { ClientPageRenderer } from '@ima/react-page-renderer/renderer/ClientPageRenderer';`
  `Route` alias export has been replaced with `StaticRoute` export.

- b55415fdb: Remove older, conflicting settings of `HttpAgent`, `withCredentials`, `headers`, and `listeners`. The first two now conflict with the newer `options.fetchOptions`, the last one is no longer used for anything.

  #### Breaking changes

  `options.withCredentials` and `options.headers` are no longer followed. Use `options.fetchOptions.credentials` and `options.fetchOptions.headers` instead. For definition, see the native Fetch API. **Note**: for simplicity, `options.fetchOptions.headers` only accepts headers defined by an object, not a tuple or an instance of `Headers`.

  `options.listeners` no longer supported.

### Minor Changes

- 067a5268c: Added new `next` callback to router middleware functions
  Fixed `RouteOptions` type definitiona across routing-related classes
  Added middleware execution timeout => all middlewares must execute within this defined timeframe (defaults to 30s). This can be customized using `$Router.middlewareTimeout` app settings
- 6a6b996d4: Package source files now include source map files
- 2f789cdae: Add new methods `isClientError` and `isRedirection` to `GenericError`.
- 0526618ad: Updated HttpAgent and HttpProxy types - added option to set body type using generics.
- ceb4cbd12: Added new `onRun` event to IMA runner
- 7b5c19ba1: Router middlewares now support `next` callback, which when defined, has to be called, otherwise the middleware will eventually timeout and not proceed any further. This enables some additional features, where you are able to stop route processing by not calling the next functio if desired.
  Middlewares can now return object value, which will be merged to the locals object, received as a second argument in middleware function
- 961d65688: MetaManager set\* methods now return `this`, this means that set methods can be chained
- c0abf3082: Controller and Extension event bus methods can be targeted with prefix. Prefix is set by static field in controller/extension class e.g. `$name = 'ArticleController';`. Event is then `ArticleController.eventName`.
- 4ca573b83: `getRouteHandlersByPath` method on `AbstractRouter` is now public

### Patch Changes

- d6f7654a2: Added support for typing controller, extension state and route params
- c2526f132: Changed CustomEventTargetMap to WindowCustomEventsMap
- 2a5dcc6d0: Added Bootstrap settings, config and env types
- 71f33a761: Final release of all RC ima@19 packages
- a7bd5bb87: Fix missing optional parameters in static router are evaluated as 'undefined' instead of undefined.
- 3f35dcbf0: Fixed HYDRATE_ERROR types
- c3cb36a66: Fixed SWC dependency
- 6050cdb5d: Type fixes
  Added additional missing exports
- a3e8b5d2e: Fixed async issue in HMR, where IMA app could be re-rendered before the old instance finished cleanup.
- 8f40ac359: Controller and Extension type tweaks.
  Renamed `CreateLoadedResources` type to `LoadedResources`.
  CIA HomeController AbstractPageController fixes.
- 13ea3d64c: Reverted browser targets to compile trycatch
- 89f3d2166: Used baseUrl + path for params parsing, instead of full current url. This fixes issue where path is already different (redirect) than currently routed URL, which results in invalid params.
- 5578d8f40: Add clear for transaction in PageStateManager
- 0d044e238: Typed ObjectContainer
- 4224087d2: Removed any key from Settings type
- 8c1864320: Added route cancelation to init, activate and load methods
- f2e1a5df2: Fixed HttpAgent types -> data in method arguments should be optional
- 02d5a56e1: Fixed Plugin init settings types"
- a3e9335bb: Fixed fire method data type
- e5112f165: Fixed issues with newly introduced route cancelation
- 5bd45aa75: Updated Window types
- d084c840c: Fixed dictionary.get types, second argument should be optional
- accfd6a15: Fixed backwards compatibility check in addExtension method in AbstractController\
- 447c51646: All packages now use correct types from IMA core
- 206ab1f43: Improved Dispatcher types
- d32ef1744: Fix window history for error action
- f55b1e8c0: Fixed Settings $Cache.enable type
- 75f54c9b1: Added autocompletion support for language file keys in localization functions. This is done by generating the language keys interface during built-time.
- bb08c5c2b: Minor HttpAgent type enhancements
  Added generics to GenericError params types
- b49b20d74: Renamed `AppConfigFunctions` -> `InitAppConfig` and `PluginConfigFunctions` -> `InitPluginConfig` types.
- 1bd52f08c: Fixed an issue where boot erros did not bubble up to the root promise catch
- Updated dependencies [71f33a761]
- Updated dependencies [81a8605d5]
- Updated dependencies [6a6b996d4]
- Updated dependencies [c0fe68ef3]
  - @ima/helpers@19.0.0

## 19.0.0-rc.28

### Patch Changes

- a3e9335bb: Fixed fire method data type

## 19.0.0-rc.27

### Patch Changes

- 8f40ac359: Controller and Extension type tweaks.
  Renamed `CreateLoadedResources` type to `LoadedResources`.
  CIA HomeController AbstractPageController fixes.

## 19.0.0-rc.26

### Patch Changes

- b49b20d74: Renamed `AppConfigFunctions` -> `InitAppConfig` and `PluginConfigFunctions` -> `InitPluginConfig` types.

## 19.0.0-rc.25

### Patch Changes

- 6050cdb5d: Type fixes
  Added additional missing exports

## 19.0.0-rc.24

### Patch Changes

- 71f33a761: Final release of all RC ima@19 packages

## 19.0.0-rc.23

### Patch Changes

- f55b1e8c0: Fixed Settings $Cache.enable type

## 19.0.0-rc.22

### Patch Changes

- 4224087d2: Removed any key from Settings type

## 19.0.0-rc.21

### Patch Changes

- 447c51646: All packages now use correct types from IMA core

## 19.0.0-rc.20

### Patch Changes

- 3f35dcbf0: Fixed HYDRATE_ERROR types

## 19.0.0-rc.19

### Patch Changes

- c2526f132: Changed CustomEventTargetMap to WindowCustomEventsMap

## 19.0.0-rc.18

### Patch Changes

- 5bd45aa75: Updated Window types

## 19.0.0-rc.17

### Patch Changes

- 206ab1f43: Improved Dispatcher types

## 19.0.0-rc.16

### Patch Changes

- 02d5a56e1: Fixed Plugin init settings types"

## 19.0.0-rc.15

### Patch Changes

- 13ea3d64c: Reverted browser targets to compile trycatch

## 19.0.0-rc.14

### Patch Changes

- c3cb36a66: Fixed SWC dependency

## 19.0.0-rc.13

### Patch Changes

- d6f7654a2: Added support for typing controller, extension state and route params
- 2a5dcc6d0: Added Bootstrap settings, config and env types
- 75f54c9b1: Added autocompletion support for language file keys in localization functions. This is done by generating the language keys interface during built-time.
- bb08c5c2b: Minor HttpAgent type enhancements
  Added generics to GenericError params types

## 19.0.0-rc.12

### Patch Changes

- 8c1864320: Added route cancelation to init, activate and load methods
- e5112f165: Fixed issues with newly introduced route cancelation

## 19.0.0-rc.11

### Patch Changes

- 0d044e238: Typed ObjectContainer

## 19.0.0-rc.10

### Patch Changes

- accfd6a15: Fixed backwards compatibility check in addExtension method in AbstractController\

## 19.0.0-rc.9

### Major Changes

- 4cdfac35a: Multiple changes in router route handling and page manager with a goal of implementing ability to cancel running handlers before handling a new ones. This results in much more stable routing specifically when using async routes. Each route should now be executed "sequentially" where BEFORE/AFTER_HANDLE_ROUTE router events should always fire in correct order. Also if you quickly move between different routes, without them finishing loading, the page manager is able to cancel it's executing mid handling and continue with a new route, which results in faster and more stable routing. While this change is essentially not a breaking change, since it only changes our internal API, it could possibly result in some new behaviour.
  Added `BEFORE_ASYNC_ROUTE` and `AFTER_ASYNC_ROUTE` which you can use to implement custom loaders when routing between async routes (or use it for any other handling).
  #### Breaking Changes
  `AbstractRouter.manage` method no longer has controller and view properties in an object argument.

### Patch Changes

- d32ef1744: Fix window history for error action

## 19.0.0-rc.8

### Patch Changes

- 89f3d2166: Used baseUrl + path for params parsing, instead of full current url. This fixes issue where path is already different (redirect) than currently routed URL, which results in invalid params.

## 19.0.0-rc.7

### Major Changes

- a21d0f0af: Replace custom URL parsing methods in `AbstractRoute`, `StaticRoute` and `DynamicRoute` with combination of native URL and URLSearchParams.
  Removed `pairsToQuery`, `paramsToQuery`, `getQuery`, `decodeURIParameter` static methods on `AbstractRoute`. These have been replaced with combination of native `URL` and `URLSearchParams` interfaces.
  `getTrimmedPath` static method in `AbstractRoute` is now instance method.

  #### Breaking Changes

  Url query params with no value (`?param=`) are no longer extracted as `{ param: true }`, but as `{ param: '' }`. Please update your code to check for `key` presence in these cases rather than `true` value.
  Parsing of semi-colons inside query params is not supported (as a result of using `URLSearchParams`)

## 19.0.0-rc.6

### Major Changes

- 432f6bb55: `extractParameters()` function in `DynamicRoute` now receives additional object argument, containing `query` and `path` (not modified path) for more control over extracted parameters.
  **BREAKING CHANGE** the router now uses params returned from `extractParameters()` directly. It no longer automatically merges query params into the resulting object. If you want to preserve this behavior, merge the extracted route params with `query` object provided in the second argument.
- 24ed8e07f: Removed support for `HttpAgent` options.listener (these were used mainly in plugin-xhr, which is now unsupported)
  **BREAKING CHANGE**: You can now define multiple `postProcessors[]` in `HttpAgent` options, this however presents a breaking change, since if you are already using any `postProcessor`, you need to update your options to `postProcessors` and make sure to pass an array to this option.
- b55415fdb: Remove older, conflicting settings of `HttpAgent`, `withCredentials`, `headers`, and `listeners`. The first two now conflict with the newer `options.fetchOptions`, the last one is no longer used for anything.

  #### Breaking changes

  `options.withCredentials` and `options.headers` are no longer followed. Use `options.fetchOptions.credentials` and `options.fetchOptions.headers` instead. For definition, see the native Fetch API. **Note**: for simplicity, `options.fetchOptions.headers` only accepts headers defined by an object, not a tuple or an instance of `Headers`.

  `options.listeners` no longer supported.

### Minor Changes

- c0abf3082: Controller and Extension event bus methods can be targeted with prefix. Prefix is set by static field in controller/extension class e.g. `$name = 'ArticleController';`. Event is then `ArticleController.eventName`.

### Patch Changes

- a7bd5bb87: Fix missing optional parameters in static router are evaluated as 'undefined' instead of undefined.
- a3e8b5d2e: Fixed async issue in HMR, where IMA app could be re-rendered before the old instance finished cleanup.
- 5578d8f40: Add clear for transaction in PageStateManager
- f2e1a5df2: Fixed HttpAgent types -> data in method arguments should be optional

## 19.0.0-rc.5

### Minor Changes

- 6a6b996d4: Package source files now include source map files

### Patch Changes

- 1bd52f08c: Fixed an issue where boot erros did not bubble up to the root promise catch
- Updated dependencies [6a6b996d4]
  - @ima/helpers@19.0.0-rc.2

## 19.0.0-rc.4

### Major Changes

- 299b87c3d: IMA HttpAgent remove by default all headers from request and response which is stored in Cache. You can turn off this behaviour with `keepSensitiveHeaders` option but it is not recommended.

### Minor Changes

- 0526618ad: Updated HttpAgent and HttpProxy types - added option to set body type using generics.
- 4ca573b83: `getRouteHandlersByPath` method on `AbstractRouter` is now public

## 19.0.0-rc.3

### Patch Changes

- d084c840c: Fixed dictionary.get types, second argument should be optional

## 19.0.0-rc.2

### Major Changes

- 81a8605d5: Bump versions

### Patch Changes

- Updated dependencies [81a8605d5]
  - @ima/helpers@19.0.0-rc.1

## 19.0.0-rc.1

### Major Changes

- 97b006e65: Removed deprecated package entry points
- 73ae7af1e: Added missing TS exports.
  All internal modules now use named exports.

  #### Breaking change

  `StatusCode` has been renamed to `HttpStatusCode`

- 4f7a4767f: Fixed numerous TS types in page renderer.
  Added types to ima react hooks.

  #### Breaking changes

  `isSSR` hook has been removed, use `window.isClient()` directly from `useComponentUtils()`.
  `useSettings` now returns undefined, when settings is not found when using `selector` namespace as an argument.
  All exports are now named exports, you need to update import to `ClientPageRenderer` in `bind.js` to `import { ClientPageRenderer } from '@ima/react-page-renderer/renderer/ClientPageRenderer';`

### Minor Changes

- 067a5268c: Added new `next` callback to router middleware functions
  Fixed `RouteOptions` type definitiona across routing-related classes
  Added middleware execution timeout => all middlewares must execute within this defined timeframe (defaults to 30s). This can be customized using `$Router.middlewareTimeout` app settings
- 7b5c19ba1: Router middlewares now support `next` callback, which when defined, has to be called, otherwise the middleware will eventually timeout and not proceed any further. This enables some additional features, where you are able to stop route processing by not calling the next functio if desired.
  Middlewares can now return object value, which will be merged to the locals object, received as a second argument in middleware function

## 19.0.0-rc.0

### Major Changes

- ceb4cbd12: Added new iterator functions to MetaManager.
  Added ability to set additional attributes for meta tags/links in meta manager.
  Meta values/attributes with null/undefined values are not rendered, other values are converted to string.

  #### Breaking changes

  Rewritten meta tag management in SPA mode, all MetaManager managed tags are removed between pages while new page contains only those currently defined using `setMetaParams` function in app controller. This should make meta tags rendering more deterministic, while fixing situations where old meta tags might be left on the page indefinitely if not cleaner properly.
  MetaManager get\* methods now always return object with key=value pairs of their set value. This should make settings additional meta attributes in loops much easier (for example: `getMetaProperty('og:title');` -> `{ property: 'property-value' });`)
  `$Source` env variable has been renamed to `$Resources`.

- ceb4cbd12: Moved meta tags management to new PageMetaHandler in `@ima/core`.
- 464d307ae: Removed `ExtensibleError`
- c0fe68ef3: IMA 19 Release

### Minor Changes

- 2f789cdae: Add new methods `isClientError` and `isRedirection` to `GenericError`.
- ceb4cbd12: Added new `onRun` event to IMA runner
- 961d65688: MetaManager set\* methods now return `this`, this means that set methods can be chained

### Patch Changes

- Updated dependencies [c0fe68ef3]
  - @ima/helpers@19.0.0-rc.0

## 18.1.3

### Patch Changes

- df26b5c70: Fixed addExtension backwards compatibility

## 18.1.2

### Patch Changes

- 22e68303b: Spreaded extensions are now correctly added to controller extensions map. This means that you can access those extensions using their constructor `this.getExtension(LoginExtension)` as you would while not using "spread" functionality.

## 18.1.1

### Patch Changes

- e0708dd45: Backport fix from `next` - for missing optional parameters in static router that are evaluated as 'undefined' instead of undefined.

## 18.1.0

### Minor Changes

- a7de413a2: Replaced locale-loader with custom compilation process of language files, this fixes an issue where newly added language files are not visible by the webpack compile and requires restart with forced cache clear.
  Implemented custom solution for hot module replacement API for language files (HMR for language files should be much faster and only )

## 18.0.3

### Patch Changes

- e52756d23: fix: delete postProcessor before saving it to cache

## 18.0.2

### Patch Changes

- 15b7fb248: Fix CookieStorage clear method - side effect parse

## 18.0.1

### Patch Changes

- 987e0e70: Fixed issue where repeated requets return 500 on timeout

## 18.0.0

### Major Changes

- 91c4c409: ### Bug Fixes

  - 🐛 crash watch mode after server crashed ([ca798bf](https://github.com/seznam/ima/commit/ca798bf8d971fff654faf1bc1426b3bfbfa71519))
  - 🐛 Fixed broken build ([e070f36](https://github.com/seznam/ima/commit/e070f36aec7a347237eb9d20092d3a8bb3faaad5))
  - 🐛 Fixed lint hangup on docs pkg ([0104200](https://github.com/seznam/ima/commit/0104200678b3ac8d84247465a95dfc892a3185ea))
  - 🐛 Fixed critical bug in compilation of vendors ([26494ce](https://github.com/seznam/ima/commit/26494ce9539fb9882c48ea80b47d48b5f0befeb8))
  - 🐛 hotfix error overlay runtime error parsing ([947ed6c](https://github.com/seznam/ima/commit/947ed6c52003d7a8e91831a414bd84f9bda13a2c))
  - 🐛 Improved error reporting to error-overlay ([7eeb707](https://github.com/seznam/ima/commit/7eeb7078061992ef809ac3c45cd5386e1cc780f6))
  - 🐛 Replaced source-map with source-map-js ([#218](https://github.com/seznam/ima/issues/218)) ([f201896](https://github.com/seznam/ima/commit/f20189683eae9874b7c2ae1b1d3544d0636a4dcc))
  - 🐛 Removed rogue console.log ([8fa0c5b](https://github.com/seznam/ima/commit/8fa0c5b960b5936cc557748fe325afb15a06d243))
  - 🐛 Fixed issue with displaying compile errors in overlay ([#210](https://github.com/seznam/ima/issues/210)) ([0e8ba96](https://github.com/seznam/ima/commit/0e8ba9697f8f0ac1cca223766e858e5d8ba5fff8))
  - 🐛 Fixed PostCSS webpack plugins source maps handling ([#209](https://github.com/seznam/ima/issues/209)) ([fe6af03](https://github.com/seznam/ima/commit/fe6af038f091b6929af872ecae4afe7f5e84d78e))
  - 🐛 Added misssing template dependency ([e05d835](https://github.com/seznam/ima/commit/e05d83593e153c90e77080d8c5a36765f245553c))
  - 🐛 Added uknown error filter to hmr client ([38a5929](https://github.com/seznam/ima/commit/38a5929bb2b5fed457b3d486f15f44fe91f0cbae))
  - 🐛 AMP and scrambleCSS plugins bugfixes ([2eec6c3](https://github.com/seznam/ima/commit/2eec6c3bca22a48ade6a171e5b863b825063ab62))
  - 🐛 babel parser fixes, fixed new compile format err parsing ([63db8e7](https://github.com/seznam/ima/commit/63db8e711f27dd31163db301324ad1cf835e320c))
  - 🐛 Benchmark fix ([7743870](https://github.com/seznam/ima/commit/774387046fdf54f1460c94d4b87d259a1d8dbfd8))
  - 🐛 Better error handling in compiler, overlay and hmr ([ce101e3](https://github.com/seznam/ima/commit/ce101e37557e3929b287c50c734c6ab46cec57cb))
  - 🐛 Clone HttpAgent internalCacheOfPromise result ([57aa831](https://github.com/seznam/ima/commit/57aa83166edd7b8d4b54e01c6f8e3dd084273fd5))
  - 🐛 Correct npm registry in package-lock ([578881d](https://github.com/seznam/ima/commit/578881df74807be320e045d8b38b095745f32309))
  - 🐛 css modules build fixes ([7e95183](https://github.com/seznam/ima/commit/7e951835d828c348514fba7096598797c86ac2d7))
  - 🐛 Dev logger fixes ([dd93463](https://github.com/seznam/ima/commit/dd9346389da3f2f580ffaad1c344ec9911512b1f))
  - 🐛 error-overlay and runtime error reporting fixes ([07b9d29](https://github.com/seznam/ima/commit/07b9d2972d7e90c6f8ef943e8f721841e0006882))
  - 🐛 Fix dependency to build.js in urlParser ([604d05a](https://github.com/seznam/ima/commit/604d05a4d8d9d06ecd3ad41640c145e5e7c51e83))
  - 🐛 Fix HMR disconnect on controller error ([3554457](https://github.com/seznam/ima/commit/35544577ca01b2d437bd936efff358cda4cdb987))
  - 🐛 Fix ignoring less files when CSSModules are disabled ([590050d](https://github.com/seznam/ima/commit/590050dbff65da709dc88be0413ea4b569000976))
  - 🐛 Fix localize from hook ([28c3f50](https://github.com/seznam/ima/commit/28c3f5080f210ac8f7270e2cea262aca9ea039a3))
  - 🐛 Fix peer deps in benchmark ([8e94e8f](https://github.com/seznam/ima/commit/8e94e8f82eb45f5474c42ffcfe9bababc4ccb6dc))
  - 🐛 Fixed broken types in CLI package ([bc5a73e](https://github.com/seznam/ima/commit/bc5a73e98120a1a09676a91e475f7cbf54e4c64d))
  - 🐛 fixed build ([107ac2d](https://github.com/seznam/ima/commit/107ac2d32be00128d836276050693b2332305712))
  - 🐛 Fixed compile error parsing ([e9013a3](https://github.com/seznam/ima/commit/e9013a3e1ab020f31621d059a91027ef7b671877))
  - 🐛 fixed dev task ([a25466c](https://github.com/seznam/ima/commit/a25466c89267f171a9c5abec549e8c55d090f2c7))
  - 🐛 Fixed doubling of runtime errors ([2c7cbab](https://github.com/seznam/ima/commit/2c7cbab8fbbc53b874c2bfcfc68537103f529aef))
  - 🐛 Fixed error when there are no localizations ([31a9655](https://github.com/seznam/ima/commit/31a96554831d151dbddc7d5864a504ca69d53b1c))
  - 🐛 Fixed error-overlay view compiled btn text wrapping ([0ca3f1c](https://github.com/seznam/ima/commit/0ca3f1cac96b66ec1aaa2d012a63796559f9ad55))
  - 🐛 Fixed eval-source-map middleware runtime error parsing ([721469d](https://github.com/seznam/ima/commit/721469d8500c62537d833bc1ebb228c905a8ebd7))
  - 🐛 Fixed fastRefreshInterop events ([342e9e7](https://github.com/seznam/ima/commit/342e9e7d47a87b96c2f28ee08fe1869a58141130))
  - 🐛 Fixed forceSPA mode ([7efffbc](https://github.com/seznam/ima/commit/7efffbc89a1b87f9ee224a26ad045e6d4042b7d8))
  - 🐛 Fixed handleError issues and incorrect dependencies ([bf8f7f6](https://github.com/seznam/ima/commit/bf8f7f628b4a77abff8a89306fbd1adf6bfb863a))
  - 🐛 Fixed hot reload in legacy and forceSPA modes ([19e2ed7](https://github.com/seznam/ima/commit/19e2ed74bcbf5189a88b5b884e89a3ce72111bfb))
  - 🐛 Fixed I11 swc config ([6c6047f](https://github.com/seznam/ima/commit/6c6047f22a8d21d49483aec4dd7a81c6cb928ba7))
  - 🐛 Fixed IMA.js SPA mode ([fbbffa2](https://github.com/seznam/ima/commit/fbbffa2c68557dcf27a9c89e1117bb4c3d543245))
  - 🐛 Fixed incorrect error handling in services.js ([cbdddc8](https://github.com/seznam/ima/commit/cbdddc8d6d4398c3f3f7956cadb8c2900e63911e))
  - 🐛 Fixed lengthy server error processing ([a76f1cc](https://github.com/seznam/ima/commit/a76f1cc291da7e1c927180ee51e5ec44f67f0755))
  - 🐛 Fixed logger overlapping newlines issues ([7682081](https://github.com/seznam/ima/commit/7682081139565987fcb9ed6bd24023e40d9b0aad))
  - 🐛 Fixed nodemon logging before server start ([9347f07](https://github.com/seznam/ima/commit/9347f07bc42db491592efc6502b21273a785e730))
  - 🐛 Fixed occasional duplication of progress bar ([05eed21](https://github.com/seznam/ima/commit/05eed2188a54926ac91ffb6dc1a4f6f0463e359a))
  - 🐛 Fixed package dependencies ([3dbbe1f](https://github.com/seznam/ima/commit/3dbbe1ffc23dcde22c79eac93d3429d3a61208de))
  - 🐛 Fixed PROD env, dev error handling ([8c987ff](https://github.com/seznam/ima/commit/8c987ff37e09884e3de8fff9c87f817291bc2a71))
  - 🐛 Fixed production CSS source maps generation ([d2462ac](https://github.com/seznam/ima/commit/d2462acc40a85286cd8a11f46b2e3cf1a5e8e92c))
  - 🐛 Fixed progress plugin ([2c7fe1a](https://github.com/seznam/ima/commit/2c7fe1ac9fde6da744e70ce32871266a8cf6170a))
  - 🐛 Fixed public path cli override ([b135f4b](https://github.com/seznam/ima/commit/b135f4be413dd42be17dde3d372897bfe976e405))
  - 🐛 fixed relative urls in error overlay ([d528717](https://github.com/seznam/ima/commit/d5287173cbaa7aee0f245ddec330127dc99f0418))
  - 🐛 Fixed reloading of locale files ([2f653d7](https://github.com/seznam/ima/commit/2f653d77d1865b5cb4fb321aeba3593bc1918a70))
  - 🐛 Fixed RunImaPlugin ([e33ae30](https://github.com/seznam/ima/commit/e33ae30ee1907b18571309359940cd6c0c86c1ef))
  - 🐛 Fixed server-side HMR ([19b9a24](https://github.com/seznam/ima/commit/19b9a24f59a1138a9ac767ce78b6d51d50b50dff))
  - 🐛 Fixed server-side runtime errors ([b8512eb](https://github.com/seznam/ima/commit/b8512eb07c788432ea293c5d94d4486bb036b504))
  - 🐛 Fixed SWC error parser ([26c1c78](https://github.com/seznam/ima/commit/26c1c783af2c48ca8e96ed2fdb9aa7c101a2dc9f))
  - 🐛 Fixed webpack build getting stuck with multiple es versi ([f9e2a07](https://github.com/seznam/ima/commit/f9e2a078e838b3b20229f853e8292dbc1c517025))
  - 🐛 HMR fixes ([3b9fafd](https://github.com/seznam/ima/commit/3b9fafd7637edc9ac52131fbd77749a40328dfe3))
  - 🐛 hot module updates static path fixes ([1e98408](https://github.com/seznam/ima/commit/1e984083eaa35e824735624880bda139809c9ed8))
  - 🐛 Location of localized files ([b258e21](https://github.com/seznam/ima/commit/b258e21e3f29cea4f272f9142e4030689c34aa09))
  - 🐛 Minor error reporting fixes ([94a53c8](https://github.com/seznam/ima/commit/94a53c8265312315eaaf912d3c294a2a0ac73a75))
  - 🐛 Minor HMR error handling fixes ([1f15b7d](https://github.com/seznam/ima/commit/1f15b7d005e5aa7d9a572b74fa1b7ce17a8bf5b5))
  - 🐛 Minor source storage cache fixes) ([6a2c7d0](https://github.com/seznam/ima/commit/6a2c7d0ea38804a9451a8ac8fce6053c164fe001))
  - 🐛 Multiple overlay style fixes ([a6437c8](https://github.com/seznam/ima/commit/a6437c84a8547d55edcf5d8836aabfb6dde990d2))
  - 🐛 Plugin dynamic binding fix ([1049c7a](https://github.com/seznam/ima/commit/1049c7aa87671c97555a6e2247a3eed7a6c3d207))
  - 🐛 Quick chunkname fix ([e6856e2](https://github.com/seznam/ima/commit/e6856e2cb8d04811f2b55a800460c6148227296d))
  - 🐛 Re-enabled fast refresh ([1f27c9c](https://github.com/seznam/ima/commit/1f27c9cefc43dcbde6a61d5d82c953331aa160e2))
  - 🐛 React deprecated createFactory fix, added --clearCache ([5939c45](https://github.com/seznam/ima/commit/5939c45d5a5a694255cb401f5abd7ef6843a276f))
  - 🐛 removed gsed in benchmark ([db5862f](https://github.com/seznam/ima/commit/db5862f8b63b9767e696faa6a93552e83eafe59f))
  - 🐛 Removed start script from CLI ([1de9631](https://github.com/seznam/ima/commit/1de96310f19ad7fcf6e981d1394b523e2f3f8bef))
  - 🐛 Removed unneeded server.bundle watching ([7474148](https://github.com/seznam/ima/commit/74741481acc00dbd9eae4a7e74ea9c4c80ec2ca0))
  - 🐛 Removed unused manifest plugin ([ebcfc64](https://github.com/seznam/ima/commit/ebcfc64c27e61c07afc5647a299639c666a4481f))
  - 🐛 Reverted back to using mini-css-extract-plugin by defaul ([c9da2f7](https://github.com/seznam/ima/commit/c9da2f7f41f2d2e264cd4205bf383716947112a3))
  - 🐛 Reverted less-extended-loader usage ([eb03447](https://github.com/seznam/ima/commit/eb03447f689aa4a852c00caf1524ed3f2c52c031))
  - 🐛 Reverted mini-css-extract-plugin, native css is optional ([f00c359](https://github.com/seznam/ima/commit/f00c35909f9a8cb21319d00ce830b1075653afaf))
  - 🐛 Scramble css source map support fix ([9cbe36b](https://github.com/seznam/ima/commit/9cbe36baab15790e34ac96e57a2fe165cd3b8222))
  - 🐛 SWC and babel fixes ([4a872dc](https://github.com/seznam/ima/commit/4a872dc441c4dfdaa151da39e3dcb71f193cc165))
  - 🐛 swc compile error parser ([26f9e75](https://github.com/seznam/ima/commit/26f9e7571228b50dfb76d0b7dd1ec241e4748c3e))
  - 🐛 Track unique errors before logging ([6c0f0cf](https://github.com/seznam/ima/commit/6c0f0cf20763f80b59b12fc15c46e0466323cff4))
  - 🐛 tsconfig fixes ([27d3b56](https://github.com/seznam/ima/commit/27d3b56391697273a236d4b83b4fd96bc47a1b85))
  - 🐛 updated packagelocks ([c3d6ce1](https://github.com/seznam/ima/commit/c3d6ce1f8b4d224673793261f60469f3c840b096))
  - 🐛 Verdacio fix ([c1709ff](https://github.com/seznam/ima/commit/c1709ff1399dc5459cce72bc020de693e8f442bc))
  - 🐛 Verdacio fix take 4 ([24f3607](https://github.com/seznam/ima/commit/24f36071fd57483b538693a076914f9ce3032f75))
  - broken test infrastructure for new create-ima-app apps ([#183](https://github.com/seznam/ima/issues/183)) ([53832c7](https://github.com/seznam/ima/commit/53832c79d83f7ed0532eb82abca1fcee0896a79a))

  ### Code Refactoring

  - 💡 keep same interface for mount and update methods ([fbdd705](https://github.com/seznam/ima/commit/fbdd7056b9ad5599bdc9e7b03ee7d29dbc44ed1f))
  - 💡 remove deprectecated clearState method ([7cab3af](https://github.com/seznam/ima/commit/7cab3af498ee100071ab9bc444683dcade7e9ddf))

  ### Features

  - 🎸 Added option to disable non-es build completely ([f15edee](https://github.com/seznam/ima/commit/f15edee847874e150d2fd44a2c09de34ed4b8058))
  - 🎸 Finished CLI documentation and tweaked CIL plugins ([7ae9395](https://github.com/seznam/ima/commit/7ae9395fc847de25f54931ad755f4a5bf0be6e43))
  - 🎸 Migrated from es5, es11 to es9 and es13 versions ([#237](https://github.com/seznam/ima/issues/237)) ([20b108f](https://github.com/seznam/ima/commit/20b108f7de172fd3c40f8b090e40c8a9f4c7de35))
  - 🎸 Removed babel support (swc is now only supported) ([4f1f708](https://github.com/seznam/ima/commit/4f1f7080555b422a2c661c24ab37316460ed04b2))
  - 🎸 ScrambleCss and AnalyzePlugin tweaks + docs ([e3b1f26](https://github.com/seznam/ima/commit/e3b1f262df3a7b4cc34cab2eb47d3abfbf16438c))
  - 🎸 Improved code splitting and swc config ([226fdf0](https://github.com/seznam/ima/commit/226fdf0b9b93ca9a7c176a7910ab24ff6e4946b0))
  - 🎸 Merge language files instead of overwriting ([3ec8ea7](https://github.com/seznam/ima/commit/3ec8ea7873e7dacc3e50103a60475ab1dea671b2))
  - 🎸 Kill already running app on the same port before launch ([#213](https://github.com/seznam/ima/issues/213)) ([3790164](https://github.com/seznam/ima/commit/3790164bd015f6444943fe76b8dc76d0da6f688d))
  - 🎸 Node 18 native fetch support ([#212](https://github.com/seznam/ima/issues/212)) ([69df0a3](https://github.com/seznam/ima/commit/69df0a3bf334217b051f2cb261adc572f0e5093c))
  - 🎸 Accept array of globs with translations ([3e2ee88](https://github.com/seznam/ima/commit/3e2ee881b201088d908583d02dff4788f138120e))
  - 🎸 Added "Open in editor" button in error overlay ([adf5211](https://github.com/seznam/ima/commit/adf52111dba6825b80d0e6641f82cbd166fdf4e9))
  - 🎸 Added ability to override babel and postcss configs ([aef5ef6](https://github.com/seznam/ima/commit/aef5ef6b8762fd4a415baae4591d736840ed3622))
  - 🎸 Added ability to resolve es and non-es babel config ([84f0070](https://github.com/seznam/ima/commit/84f00706d51c8d610c0c429cb3fb4e7f0b53ad6e))
  - 🎸 Added analyze cli plugin ([f6b5026](https://github.com/seznam/ima/commit/f6b5026f43e7c0765e22e25f10e6e533bd94a180))
  - 🎸 Added asset loader ([7553bc3](https://github.com/seznam/ima/commit/7553bc36ec420793f6edcdeaff098efab4bd9410))
  - 🎸 Added babel-loader build caching ([22ceed0](https://github.com/seznam/ima/commit/22ceed0497cf1ebdfa9b40924ab461973220be25))
  - 🎸 Added basic error-overlay package ([0c60227](https://github.com/seznam/ima/commit/0c602279e28dcee7d85d3beb230a208186f359e0))
  - 🎸 Added basic fast-refresh error-overlay interop ([6249ce9](https://github.com/seznam/ima/commit/6249ce98e89c7d5b6033e4ee5863614dd7c4f152))
  - 🎸 Added caching option to the scramble css plugin" ([dfa9756](https://github.com/seznam/ima/commit/dfa97560e5cf52b4789bb2095deeab99ba9196b2))
  - 🎸 Added clean webpack plugin ([31fdcd8](https://github.com/seznam/ima/commit/31fdcd892a1d7cc2e805042790c8f1a48fa39f67))
  - 🎸 Added dev server public, port and hostname options ([c68d150](https://github.com/seznam/ima/commit/c68d150eb7a69df8658dd04588aa622b0f696e76))
  - 🎸 Added ErrorBoundary and fixed HMR error reporting ([81ae9cd](https://github.com/seznam/ima/commit/81ae9cd90a775a1d22350dcd5f07677e8127ae87))
  - 🎸 Added esVersion override to dev script ([c4339b6](https://github.com/seznam/ima/commit/c4339b636c5078a60efebbfef17e7585f91f26da))
  - 🎸 Added evalSourceMapMiddleware ([15cb546](https://github.com/seznam/ima/commit/15cb546c094fe50d6927f1cecd08e077c09877cc))
  - 🎸 Added experimental ima and fast refresh overlay clients ([fc7d7e1](https://github.com/seznam/ima/commit/fc7d7e1f7ad21b637df7b30c9a5067a6a920848d))
  - 🎸 Added experimental pluginLoader ([e03005f](https://github.com/seznam/ima/commit/e03005f2550d38477f839794128dd9712917993d))
  - 🎸 Added experimental swc loader configuration ([7ae55d1](https://github.com/seznam/ima/commit/7ae55d108323d7aed2053c02256a1f9df7768a99))
  - 🎸 Added forceSPA flag to ima dev script ([adbdb70](https://github.com/seznam/ima/commit/adbdb707bc44ace0857f620da6b884ef2b2f718e))
  - 🎸 Added globs support for less/css [@imports](https://github.com/imports) ([96b579c](https://github.com/seznam/ima/commit/96b579cabadb6f57f2fff11b295eacea1a9c09c2))
  - 🎸 Added HMR state indicator ([7d14a90](https://github.com/seznam/ima/commit/7d14a907067d892a6e82f672ab3f0f18d49334e1))
  - 🎸 Added ima-legacy-plugin-loader ([2421f08](https://github.com/seznam/ima/commit/2421f08f5ed806f38597a5d9a094b2369eeac282))
  - 🎸 Added multiple compression options ([f31039b](https://github.com/seznam/ima/commit/f31039bbc4d663f434cb4f5b7d0d196d0dac00c2))
  - 🎸 Added new @ima/dev-utils package ([77859dd](https://github.com/seznam/ima/commit/77859dd03b31ce948167b615a13416e69258d822))
  - 🎸 Added new pluginLoader utility class ([636651d](https://github.com/seznam/ima/commit/636651debd3cf936fb286a4f76a070f1cfcd2c5b))
  - 🎸 Added new server 'dev' logger ([f928862](https://github.com/seznam/ima/commit/f92886247ab10cc64893ee40e0e9129324cde3c5))
  - 🎸 Added NODE_ENV normalization on CLI startup ([82df2fc](https://github.com/seznam/ima/commit/82df2fcf51e201ef36b95052cb01054b4aa398a7))
  - 🎸 Added nodemon for server-side changes reloading ([e2e55e8](https://github.com/seznam/ima/commit/e2e55e8df611f36b0f3c808aeaac49e950f48a70))
  - 🎸 Added option to open browser window on ima dev ([d4f595f](https://github.com/seznam/ima/commit/d4f595f8212c22bab66b4d9f29e4a5aab0b9a1b6))
  - 🎸 Added option to set jsxRuntime to ima.config.js ([b0e8a44](https://github.com/seznam/ima/commit/b0e8a44845b40ccc68bbbc08991417c87b2873de))
  - 🎸 Added package @ima/cli ([35e3b5f](https://github.com/seznam/ima/commit/35e3b5faee3c8553d319b54d3ffbca904efe071b))
  - 🎸 added postcss-loader ([d2a7bc4](https://github.com/seznam/ima/commit/d2a7bc48683afdfa7c52cafe0dd83af9b3911d3b))
  - 🎸 Added profile option to production build ([ff6baf6](https://github.com/seznam/ima/commit/ff6baf66f38219c539a7d6c2b55c37abfaf6fe78))
  - 🎸 Added progress plugin to indicate built progress ([7decf8f](https://github.com/seznam/ima/commit/7decf8fe58bf52f318329c44b1575068c9e8a6cc))
  - 🎸 Added raw loaders ([4ff3dd8](https://github.com/seznam/ima/commit/4ff3dd811f6129e69c3ec4969b7c034cee403bef))
  - 🎸 Added reconnecting functionality to hmr client ([41dfd3d](https://github.com/seznam/ima/commit/41dfd3d90a46779e8c1a95c6add394ec1e2f2253))
  - 🎸 Added stack frame mapping to original source ([58d0be7](https://github.com/seznam/ima/commit/58d0be70cc63de92075cdd30e693f5af7d4cb89a))
  - 🎸 Added support for .css files ([a463daa](https://github.com/seznam/ima/commit/a463daa65201c66cedb902a50f65211480f55f3e))
  - 🎸 Added support for custom polyfills ([6837076](https://github.com/seznam/ima/commit/6837076ffcd20ae6cda3e6faa434815d2eca73cc))
  - 🎸 Added support for ima/cli plugins ([a0fd57a](https://github.com/seznam/ima/commit/a0fd57a4d402658117f2053493fd2aa6c00be0eb))
  - 🎸 Added support for react fast refresh ([d41363b](https://github.com/seznam/ima/commit/d41363b177098656fb2bbee671e90527e5c0c048))
  - 🎸 Added support for svgs ([97c18d4](https://github.com/seznam/ima/commit/97c18d423e590c2964ce4906502f6df1e4c22ce8))
  - 🎸 allow defined ima aliases starting with $ from plugin ([f8cb535](https://github.com/seznam/ima/commit/f8cb5357bcf032cf144ecb76c9bc6182c71c5574))
  - 🎸 Allow to build app in development mode ([0c45896](https://github.com/seznam/ima/commit/0c45896bbf6aaf905ea29dd90767a60bdafc7d40))
  - 🎸 AmpCliPlugin ([fb7c50f](https://github.com/seznam/ima/commit/fb7c50fc8721eb23b86e022a0371202301d667d4))
  - 🎸 Automatic react runtime ([66ef765](https://github.com/seznam/ima/commit/66ef765ce095474ef9f50c4207fb6bca23096993))
  - 🎸 babel-loader cache, clean option for CLI commands ([c19147b](https://github.com/seznam/ima/commit/c19147b14a21a2493fbe9635cff9c49a70d50517))
  - 🎸 Basic support for compile errors ([b8796d2](https://github.com/seznam/ima/commit/b8796d2bfcbc510cefdb9818d6aa3d4e845cc8fa))
  - 🎸 batch page state with transactions during loading phase ([8ca6680](https://github.com/seznam/ima/commit/8ca6680c67d0f88b4e57a19b3e97733e8de6922a))
  - 🎸 Better cache busting in default create-ima-app template ([ff2276f](https://github.com/seznam/ima/commit/ff2276fac6d970288ad973ad9c898fddc4243373))
  - 🎸 Better server init app errors handling ([7e9b28b](https://github.com/seznam/ima/commit/7e9b28b28ced86b8d59168a854c81b395a1f8f6d))
  - 🎸 Bundle performance, bundle splitting in dev ([c875ae9](https://github.com/seznam/ima/commit/c875ae9b79a5cadef98cd9625cd200fb55defe4f))
  - 🎸 CacheIdentifier for babel-loader ([4648362](https://github.com/seznam/ima/commit/4648362a4692bd52bd200509403b38d3ec54c17f))
  - 🎸 CLI now prints info about loaded plugins ([ff8405e](https://github.com/seznam/ima/commit/ff8405e9a69a3b0cf901b0b5d4f5b1d492e381e4))
  - 🎸 Compile error message formatter ([b571f2c](https://github.com/seznam/ima/commit/b571f2cfdb397436ce5e9d29a5f6f396af88cd69))
  - 🎸 CSS modules fix on server build ([e98eb21](https://github.com/seznam/ima/commit/e98eb218aecf54c187a0abaab918b5fbcf1035a7))
  - 🎸 Custom extend-less-loader (glob imports support) ([e01514c](https://github.com/seznam/ima/commit/e01514ced577b9fc18a0924e202f78c0d178da0b))
  - 🎸 Depply merge watch options defaults ([bd8d07a](https://github.com/seznam/ima/commit/bd8d07ab0a5e5030f7cdcf31718b3578acd7c321))
  - 🎸 Disabled infrastructure logging in normal mode ([8621f98](https://github.com/seznam/ima/commit/8621f98bf81fb4fb750d7b2c67b7c4c660057d60))
  - 🎸 Error overlay UI improvements ([1bc01f8](https://github.com/seznam/ima/commit/1bc01f8c7e664db790bcde1efa6f24fe95f312a0))
  - 🎸 Final fixes for amp and scramble plugin ([3eb346d](https://github.com/seznam/ima/commit/3eb346dfeee11395db8b112d5aac4c293a5bb653))
  - 🎸 Hello example with init webpack build ([7bc7d68](https://github.com/seznam/ima/commit/7bc7d6870978fee9f776020cf52c86947b62a799))
  - 🎸 Hidden swcMinimizer behind experimental flag ([16a68ac](https://github.com/seznam/ima/commit/16a68accbf5394658bf385020168f06f6d4fd0d5))
  - 🎸 HMR now reloads window after reconnect ([c59f100](https://github.com/seznam/ima/commit/c59f10050f599c70b0659abe3e3b7c96c0287ca9))
  - 🎸 init Localize feature implementation ([daac90a](https://github.com/seznam/ima/commit/daac90acf4040b72f0ad3ec13fb1405b46d4497e))
  - 🎸 Initial support for multiple es versions ([a8a1439](https://github.com/seznam/ima/commit/a8a143956feadee428cc32146e8a7711df3efef3))
  - 🎸 Initial version of LessConstantsPlugin ([3f48ae0](https://github.com/seznam/ima/commit/3f48ae0d00f389f73ad422a5689cc66b639ab6e1))
  - 🎸 Load wasm from local static files ([8741f36](https://github.com/seznam/ima/commit/8741f3667809f1cc6b2aefc10c19b04d9bdf5185))
  - 🎸 Migrated from chalk to picocolors ([af67e8a](https://github.com/seznam/ima/commit/af67e8a4862603414b29f10d0e69a5216516dfe4))
  - 🎸 Moved error-overlay feature behind $Debug flag ([f42d290](https://github.com/seznam/ima/commit/f42d290ec07c760af45ba8d071b40b5364c67cd4))
  - 🎸 Moved to native webpack CSS ([f7f9a59](https://github.com/seznam/ima/commit/f7f9a59c21f309c13a21a984122a39ea06e868e1))
  - 🎸 New logger for plugins ([2cf6062](https://github.com/seznam/ima/commit/2cf6062851f65c0872b45d90111e6a3b47067d77))
  - 🎸 New stack-trace parser, moved all parsing to overlay ([a4ceef5](https://github.com/seznam/ima/commit/a4ceef54664bee6f1d075f2f2e16b0ea676946fe))
  - 🎸 New stats output formatter, hidden performance hint ([3df34ca](https://github.com/seznam/ima/commit/3df34ca746ac2d66a30072c5a3804d11037b84da))
  - 🎸 Performance improvements, fixed parsing of source maps ([f13f718](https://github.com/seznam/ima/commit/f13f7186bb056251d9f040d88a45aff103e5eaa5))
  - 🎸 Promisified fs operations ([033bbe4](https://github.com/seznam/ima/commit/033bbe4ba6fb9ef83bce34df69be180a0e30ec15))
  - 🎸 Remove vendorLinker, imaLoader and imaRunner ([7785612](https://github.com/seznam/ima/commit/7785612dff7a27005cacca26a2bb228ba520745a))
  - 🎸 Replace imaLoader for app/main by refactored appFactory ([3297b7b](https://github.com/seznam/ima/commit/3297b7b294b0dc237fc11f64c8606480b9152b92))
  - 🎸 Replaced fast-glob with globby (more features) ([bce3e06](https://github.com/seznam/ima/commit/bce3e069084ef8297b29c9351918b6ab2b428612))
  - 🎸 Rewritten @ima/cli to use typescript ([d0b6ad4](https://github.com/seznam/ima/commit/d0b6ad45df4c8307c3e488abb6db374443fbd59e))
  - 🎸 Server-side console compile error reporting ([1a5d988](https://github.com/seznam/ima/commit/1a5d98808e263f271d4b15fcda69a81beea55f0b))
  - 🎸 Show localization in example ([5f8976a](https://github.com/seznam/ima/commit/5f8976a79f03d169ca8725acfbc0eeb306581658))
  - 🎸 source-maps, global variables ([597ec8c](https://github.com/seznam/ima/commit/597ec8c93d5f0d8d5434529e25f835b628bc65cf))
  - 🎸 SSR error page is now reloaded upon rebuild ([cecd001](https://github.com/seznam/ima/commit/cecd0010df337ca0343902503c76d0434fc351e9))
  - 🎸 The error overlay iframe can now be closed ([e2c7532](https://github.com/seznam/ima/commit/e2c75320ecd63f136f957766fa748dcc72174139))
  - 🎸 UI Enhancements ([d77ed38](https://github.com/seznam/ima/commit/d77ed3823aef6bdae75256499659a390b1a04cb0))
  - 🎸 UI optimizations ([a059078](https://github.com/seznam/ima/commit/a059078ba3dbd07310d4e4ed8481ff48ad523d41))
  - 🎸 UI, HMR, Compile error handling improvements ([96d49fb](https://github.com/seznam/ima/commit/96d49fb04fd06b58459add7427d59f0fd007bbbb))
  - 🎸 Updated dependencies ([a745b4c](https://github.com/seznam/ima/commit/a745b4c07cd0b1a1029fcca52c7419f8f5c9c221))
  - 🎸 Updated error-overlay visuals ([62f436d](https://github.com/seznam/ima/commit/62f436d0c0cd04fbe8689c60383af2a35d7a9d76))
  - 🎸 Updated Hello(empty) template ([32eb318](https://github.com/seznam/ima/commit/32eb3185ab9c65d110f0388cf32a82fa3f510c8d))
  - 🎸 Updated verdacio ([f0cdbbe](https://github.com/seznam/ima/commit/f0cdbbe65ae523c74e3ddaad655dc0c0a689413a))
  - 🎸 Using esbuild minifiers for faster build ([3a2107c](https://github.com/seznam/ima/commit/3a2107c87826e8dfce194c9f5174e4b1b7ff782a))
  - 🎸 WebpackManifestPlugin, es5 hot reload ([d8e1f85](https://github.com/seznam/ima/commit/d8e1f853fc666867c82676ff72497cc84fffa666))

  ### Performance Improvements

  - ⚡️ Usebuiltins for react build ([ad9a456](https://github.com/seznam/ima/commit/ad9a45624e08bf0c8360a53587b247ba8cdac215))
  - ⚡️ improved watch and build performance ([cf7ff71](https://github.com/seznam/ima/commit/cf7ff71da8fc227c474fa629bb1f4698811ad6f9))
  - ⚡️ Added opt-in enableCssModules option to enable CSSmod ([c56c5f2](https://github.com/seznam/ima/commit/c56c5f2533674133ee717338b34f569150e0415a))
  - ⚡️ batch mode keep one free frame between commits ([3be83b3](https://github.com/seznam/ima/commit/3be83b325a907c4e5bb0d944786fece15460c370))
  - ⚡️ devServer gzipped and cached static serving ([c65b4ef](https://github.com/seznam/ima/commit/c65b4efe1c223b71860b71bd0bf65afc8a1343df))
  - ⚡️ Multiple performance tweaks ([e76234c](https://github.com/seznam/ima/commit/e76234c2ab66e0aaa352cafcc56d83c50eccbbac))
  - ⚡️ Performance improvements, improved IE11 support ([7d40449](https://github.com/seznam/ima/commit/7d40449c55ac10f3c4b19c3f9108e0465a8f8a46))
  - ⚡️ Performance optimizations ([2fe8fd6](https://github.com/seznam/ima/commit/2fe8fd69c917da1ef244af64a5d813055fd5fcc0))
  - ⚡️ Performance optimizations ([361c546](https://github.com/seznam/ima/commit/361c546151ccb434252f5f681722218bdfb6ec50))
  - ⚡️ Removed source-map-loader ([39050ee](https://github.com/seznam/ima/commit/39050ee826b7762b2fea719f87faef52a0de2941))
  - ⚡️ Source map optimizations ([ceef138](https://github.com/seznam/ima/commit/ceef138d4c3918c277301bb78aeaa39e9db50da1))
  - ⚡️ Target optimizations ([e53bc6b](https://github.com/seznam/ima/commit/e53bc6b848d51110e9c06f53bf2812357cfaba84))
  - ⚡️ Target, caching improvements ([756ed12](https://github.com/seznam/ima/commit/756ed12060b2cb83285bae8aa7859b8949cf5c84))
  - ⚡️ watching and devserver are now initialzed in parallel ([a318cf2](https://github.com/seznam/ima/commit/a318cf2449345390f4cb0079e9218038b4e618d6))

  ### BREAKING CHANGES

  - 🧨 HttpAgent feature internalCacheOfPromise returns cloned response
  - 🧨 Resolved promises from load method are set to view in batches

- 91c4c409: New package react-page-renderer.
- 91c4c409: Adds the possibility to use \$extensions getter in the Controllers to register extensions.
- 91c4c409: Add SPA template to `create-ima-app` and update `DocumentView`. Add support for new inject aliases `#{$Scripts}`, `#{$RevivalSettings}`, `#{$Runner}` and `#{$RevivalCache}` to template.
- 91c4c409: Changed re-bind behavior - not change dependencies for classConstructorEntry
- 91c4c409: Added optional and spread dependencies in ObjectContainer

### Minor Changes

- 91c4c409: Added support for AbortController
- 91c4c409: Added support for async controller and view imports in routing
  Added `get` public method to `Router` for getting route handlers
  Added `preload` public method to `Route` class, for async view and controllers preloading. Can be used in conjunction with the new `get` method for getting specific route handlers (routes) from `Router`.
  Updated Router documentation

### Patch Changes

- 91c4c409: route.getController() and getView() methods are now sync but can still return promises
- 91c4c409: Dependency bump and cleanup
- 91c4c409: The status, send, setPageState and isResponseSent methods removed from $Response class. The $Router.redirect method throw internal redirect errors. Returns value from server.requestHandlerMiddleware has new page property with state, cache, cookie and headers.
- 91c4c409: Removed $Dispatcher from $IMA window object
  Fixed issue where PluginLoader kept duplicating loaded plugins in watch mode
- 91c4c409: Fix render before hydration completed.
- 91c4c409: Added hydratation error callback
- 91c4c409: Fixed cached response cleaning in HttpAgent
- 91c4c409: Fix runner for string source, extendable scripts array
- 91c4c409: Fixed constructor DI order in HttpAgentImpl
- 91c4c409: re-release
- 91c4c409: Multiple fixes after TS core and react-page-renderer merge
- 91c4c409: Changed core type to module
- 91c4c409: Added additional cjs build output
- 91c4c409: revert: Changed re-bind behavior - not change dependencies for classConstructorEntry
- 91c4c409: Broken release
- 91c4c409: Fixed preprocessor exports for client/server bundles (now exports empty class instead of undefined)
- 91c4c409: Removed ima-plugin.config.js in favor of CLI arg
- 91c4c409: getController and getView will correctly return non-promise value when there is no async operation
- 91c4c409: Updated jest to v29
- 91c4c409: Removed bundling of `shippedProposals`, this can still be enabled through ima.config.js if desired.
  Updated @ima/react-hooks dependency to latest version.
  Vendor files are not being processed through swc from now only, except filenames under `@ima` namespace and any additional paths defined in the `transformVendorPaths` ima.config.js option.
- 91c4c409: Updated Storage and Core type definitions
- 91c4c409: Memoized parse function inside of the CookieStorage class
- 91c4c409: Fixed certain dependencies
  Updated tsconfig.json to reflect type globals defined in this monorepo
  Updated API to new version of @ima/hmr-client
- 91c4c409: Added custom size-limit config
  Added new tree-shaking specific size-limit test
- 91c4c409: Fixed plugin module defaults in pluginLoader
- 91c4c409: Removed `type` data from clear and error event emitter events in favor of automatic type detection in error-overlay
- 91c4c409: Fixed params merging to generic error creation
- 91c4c409: fix build
- 91c4c409: New build using @ima/plugin-cli
- Updated dependencies [91c4c409]
- Updated dependencies [91c4c409]
- Updated dependencies [91c4c409]
- Updated dependencies [91c4c409]
- Updated dependencies [91c4c409]
- Updated dependencies [91c4c409]
- Updated dependencies [91c4c409]
  - @ima/helpers@18.0.0

## 18.0.0-rc.31

### Patch Changes

- 1a132f19: Fix runner for string source, extendable scripts array

## 18.0.0-rc.30

### Patch Changes

- 0a390c83: getController and getView will correctly return non-promise value when there is no async operation

## 18.0.0-rc.29

### Patch Changes

- 149f99f3: Updated Storage and Core type definitions
- 0bd8b197: Memoized parse function inside of the CookieStorage class

## 18.0.0-rc.28

### Patch Changes

- 38012f0a: Added hydratation error callback

## 18.0.0-rc.27

### Patch Changes

- 87adef2d: revert: Changed re-bind behavior - not change dependencies for classConstructorEntry

## 18.0.0-rc.26

### Patch Changes

- 768842a4: Fixed plugin module defaults in pluginLoader

## 18.0.0-rc.25

### Patch Changes

- 34107bac: Removed $Dispatcher from $IMA window object
  Fixed issue where PluginLoader kept duplicating loaded plugins in watch mode
- 468ad70d: Fixed certain dependencies
  Updated tsconfig.json to reflect type globals defined in this monorepo
  Updated API to new version of @ima/hmr-client

## 18.0.0-rc.24

### Major Changes

- 94fee0c6: Changed re-bind behavior - not change dependencies for classConstructorEntry

### Patch Changes

- 4e4d79bc: Fixed constructor DI order in HttpAgentImpl

## 18.0.0-rc.23

### Patch Changes

- a34b793e: Dependency bump and cleanup

## 18.0.0-rc.22

### Patch Changes

- 0a2c8866: Fix render before hydration completed.

## 18.0.0-rc.21

### Patch Changes

- 4fbbd000: route.getController() and getView() methods are now sync but can still return promises

## 18.0.0-rc.20

### Patch Changes

- e25cf524: Fixed params merging to generic error creation

## 18.0.0-rc.19

### Patch Changes

- f9c7cd82: Response class refactor

## 18.0.0-rc.18

### Patch Changes

- 550a61ad: Multiple fixes after TS core and react-page-renderer merge

## 18.0.0-rc.17

### Major Changes

- 027bb17c: New package react-page-renderer.

## 18.0.0-rc.16

### Patch Changes

- cc9894d2: Removed ima-plugin.config.js in favor of CLI arg

## 18.0.0-rc.15

### Patch Changes

- 97ae0a14: Fixed cached response cleaning in HttpAgent

## 18.0.0-rc.14

### Major Changes

- af6492c9: Add SPA template to `create-ima-app` and update `DocumentView`. Add support for new inject aliases `#{$Scripts}`, `#{$RevivalSettings}`, `#{$Runner}` and `#{$RevivalCache}` to template.

### Patch Changes

- 4046f8b1: Added additional cjs build output

## 18.0.0-rc.13

### Patch Changes

- 71986a9d: re-release

## 18.0.0-rc.12

### Patch Changes

- 6d133a99: Broken release

## 18.0.0-rc.11

### Patch Changes

- e6971ee8: Removed bundling of `shippedProposals`, this can still be enabled through ima.config.js if desired.
  Updated @ima/react-hooks dependency to latest version.
  Vendor files are not being processed through swc from now only, except filenames under `@ima` namespace and any additional paths defined in the `transformVendorPaths` ima.config.js option.

## 18.0.0-rc.10

### Patch Changes

- 0760ebb4: Removed `type` data from clear and error event emitter events in favor of automatic type detection in error-overlay

## 18.0.0-rc.9

### Patch Changes

- ec52f6ab: Fixed preprocessor exports for client/server bundles (now exports empty class instead of undefined)

## 18.0.0-rc.8

### Patch Changes

- 01aeb426: Changed core type to module
- 3104f5d2: Added custom size-limit config
  Added new tree-shaking specific size-limit test

## 18.0.0-rc.7

### Major Changes

- 1c5f5fd8: Adds the possibility to use \$extensions getter in the Controllers to register extensions.

### Patch Changes

- 4a88eba1: New build using @ima/plugin-cli

## 18.0.0-rc.6

### Patch Changes

- ce988367: fix build

## 18.0.0-rc.5

### Major Changes

- 5ef9bbfa: Added optional and spread dependencies in ObjectContainer

### Minor Changes

- f90bb056: Added support for AbortController
- 3e8d1eeb: Added support for async controller and view imports in routing
  Added `get` public method to `Router` for getting route handlers
  Added `preload` public method to `Route` class, for async view and controllers preloading. Can be used in conjunction with the new `get` method for getting specific route handlers (routes) from `Router`.
  Updated Router documentation

### Patch Changes

- a2709cb0: Updated jest to v29

## 18.0.0-rc.4

### Major Changes

- 7b003ac1: ### Bug Fixes

  - 🐛 crash watch mode after server crashed ([ca798bf](https://github.com/seznam/ima/commit/ca798bf8d971fff654faf1bc1426b3bfbfa71519))
  - 🐛 Fixed broken build ([e070f36](https://github.com/seznam/ima/commit/e070f36aec7a347237eb9d20092d3a8bb3faaad5))
  - 🐛 Fixed lint hangup on docs pkg ([0104200](https://github.com/seznam/ima/commit/0104200678b3ac8d84247465a95dfc892a3185ea))
  - 🐛 Fixed critical bug in compilation of vendors ([26494ce](https://github.com/seznam/ima/commit/26494ce9539fb9882c48ea80b47d48b5f0befeb8))
  - 🐛 hotfix error overlay runtime error parsing ([947ed6c](https://github.com/seznam/ima/commit/947ed6c52003d7a8e91831a414bd84f9bda13a2c))
  - 🐛 Improved error reporting to error-overlay ([7eeb707](https://github.com/seznam/ima/commit/7eeb7078061992ef809ac3c45cd5386e1cc780f6))
  - 🐛 Replaced source-map with source-map-js ([#218](https://github.com/seznam/ima/issues/218)) ([f201896](https://github.com/seznam/ima/commit/f20189683eae9874b7c2ae1b1d3544d0636a4dcc))
  - 🐛 Removed rogue console.log ([8fa0c5b](https://github.com/seznam/ima/commit/8fa0c5b960b5936cc557748fe325afb15a06d243))
  - 🐛 Fixed issue with displaying compile errors in overlay ([#210](https://github.com/seznam/ima/issues/210)) ([0e8ba96](https://github.com/seznam/ima/commit/0e8ba9697f8f0ac1cca223766e858e5d8ba5fff8))
  - 🐛 Fixed PostCSS webpack plugins source maps handling ([#209](https://github.com/seznam/ima/issues/209)) ([fe6af03](https://github.com/seznam/ima/commit/fe6af038f091b6929af872ecae4afe7f5e84d78e))
  - 🐛 Added misssing template dependency ([e05d835](https://github.com/seznam/ima/commit/e05d83593e153c90e77080d8c5a36765f245553c))
  - 🐛 Added uknown error filter to hmr client ([38a5929](https://github.com/seznam/ima/commit/38a5929bb2b5fed457b3d486f15f44fe91f0cbae))
  - 🐛 AMP and scrambleCSS plugins bugfixes ([2eec6c3](https://github.com/seznam/ima/commit/2eec6c3bca22a48ade6a171e5b863b825063ab62))
  - 🐛 babel parser fixes, fixed new compile format err parsing ([63db8e7](https://github.com/seznam/ima/commit/63db8e711f27dd31163db301324ad1cf835e320c))
  - 🐛 Benchmark fix ([7743870](https://github.com/seznam/ima/commit/774387046fdf54f1460c94d4b87d259a1d8dbfd8))
  - 🐛 Better error handling in compiler, overlay and hmr ([ce101e3](https://github.com/seznam/ima/commit/ce101e37557e3929b287c50c734c6ab46cec57cb))
  - 🐛 Clone HttpAgent internalCacheOfPromise result ([57aa831](https://github.com/seznam/ima/commit/57aa83166edd7b8d4b54e01c6f8e3dd084273fd5))
  - 🐛 Correct npm registry in package-lock ([578881d](https://github.com/seznam/ima/commit/578881df74807be320e045d8b38b095745f32309))
  - 🐛 css modules build fixes ([7e95183](https://github.com/seznam/ima/commit/7e951835d828c348514fba7096598797c86ac2d7))
  - 🐛 Dev logger fixes ([dd93463](https://github.com/seznam/ima/commit/dd9346389da3f2f580ffaad1c344ec9911512b1f))
  - 🐛 error-overlay and runtime error reporting fixes ([07b9d29](https://github.com/seznam/ima/commit/07b9d2972d7e90c6f8ef943e8f721841e0006882))
  - 🐛 Fix dependency to build.js in urlParser ([604d05a](https://github.com/seznam/ima/commit/604d05a4d8d9d06ecd3ad41640c145e5e7c51e83))
  - 🐛 Fix HMR disconnect on controller error ([3554457](https://github.com/seznam/ima/commit/35544577ca01b2d437bd936efff358cda4cdb987))
  - 🐛 Fix ignoring less files when CSSModules are disabled ([590050d](https://github.com/seznam/ima/commit/590050dbff65da709dc88be0413ea4b569000976))
  - 🐛 Fix localize from hook ([28c3f50](https://github.com/seznam/ima/commit/28c3f5080f210ac8f7270e2cea262aca9ea039a3))
  - 🐛 Fix peer deps in benchmark ([8e94e8f](https://github.com/seznam/ima/commit/8e94e8f82eb45f5474c42ffcfe9bababc4ccb6dc))
  - 🐛 Fixed broken types in CLI package ([bc5a73e](https://github.com/seznam/ima/commit/bc5a73e98120a1a09676a91e475f7cbf54e4c64d))
  - 🐛 fixed build ([107ac2d](https://github.com/seznam/ima/commit/107ac2d32be00128d836276050693b2332305712))
  - 🐛 Fixed compile error parsing ([e9013a3](https://github.com/seznam/ima/commit/e9013a3e1ab020f31621d059a91027ef7b671877))
  - 🐛 fixed dev task ([a25466c](https://github.com/seznam/ima/commit/a25466c89267f171a9c5abec549e8c55d090f2c7))
  - 🐛 Fixed doubling of runtime errors ([2c7cbab](https://github.com/seznam/ima/commit/2c7cbab8fbbc53b874c2bfcfc68537103f529aef))
  - 🐛 Fixed error when there are no localizations ([31a9655](https://github.com/seznam/ima/commit/31a96554831d151dbddc7d5864a504ca69d53b1c))
  - 🐛 Fixed error-overlay view compiled btn text wrapping ([0ca3f1c](https://github.com/seznam/ima/commit/0ca3f1cac96b66ec1aaa2d012a63796559f9ad55))
  - 🐛 Fixed eval-source-map middleware runtime error parsing ([721469d](https://github.com/seznam/ima/commit/721469d8500c62537d833bc1ebb228c905a8ebd7))
  - 🐛 Fixed fastRefreshInterop events ([342e9e7](https://github.com/seznam/ima/commit/342e9e7d47a87b96c2f28ee08fe1869a58141130))
  - 🐛 Fixed forceSPA mode ([7efffbc](https://github.com/seznam/ima/commit/7efffbc89a1b87f9ee224a26ad045e6d4042b7d8))
  - 🐛 Fixed handleError issues and incorrect dependencies ([bf8f7f6](https://github.com/seznam/ima/commit/bf8f7f628b4a77abff8a89306fbd1adf6bfb863a))
  - 🐛 Fixed hot reload in legacy and forceSPA modes ([19e2ed7](https://github.com/seznam/ima/commit/19e2ed74bcbf5189a88b5b884e89a3ce72111bfb))
  - 🐛 Fixed I11 swc config ([6c6047f](https://github.com/seznam/ima/commit/6c6047f22a8d21d49483aec4dd7a81c6cb928ba7))
  - 🐛 Fixed IMA.js SPA mode ([fbbffa2](https://github.com/seznam/ima/commit/fbbffa2c68557dcf27a9c89e1117bb4c3d543245))
  - 🐛 Fixed incorrect error handling in services.js ([cbdddc8](https://github.com/seznam/ima/commit/cbdddc8d6d4398c3f3f7956cadb8c2900e63911e))
  - 🐛 Fixed lengthy server error processing ([a76f1cc](https://github.com/seznam/ima/commit/a76f1cc291da7e1c927180ee51e5ec44f67f0755))
  - 🐛 Fixed logger overlapping newlines issues ([7682081](https://github.com/seznam/ima/commit/7682081139565987fcb9ed6bd24023e40d9b0aad))
  - 🐛 Fixed nodemon logging before server start ([9347f07](https://github.com/seznam/ima/commit/9347f07bc42db491592efc6502b21273a785e730))
  - 🐛 Fixed occasional duplication of progress bar ([05eed21](https://github.com/seznam/ima/commit/05eed2188a54926ac91ffb6dc1a4f6f0463e359a))
  - 🐛 Fixed package dependencies ([3dbbe1f](https://github.com/seznam/ima/commit/3dbbe1ffc23dcde22c79eac93d3429d3a61208de))
  - 🐛 Fixed PROD env, dev error handling ([8c987ff](https://github.com/seznam/ima/commit/8c987ff37e09884e3de8fff9c87f817291bc2a71))
  - 🐛 Fixed production CSS source maps generation ([d2462ac](https://github.com/seznam/ima/commit/d2462acc40a85286cd8a11f46b2e3cf1a5e8e92c))
  - 🐛 Fixed progress plugin ([2c7fe1a](https://github.com/seznam/ima/commit/2c7fe1ac9fde6da744e70ce32871266a8cf6170a))
  - 🐛 Fixed public path cli override ([b135f4b](https://github.com/seznam/ima/commit/b135f4be413dd42be17dde3d372897bfe976e405))
  - 🐛 fixed relative urls in error overlay ([d528717](https://github.com/seznam/ima/commit/d5287173cbaa7aee0f245ddec330127dc99f0418))
  - 🐛 Fixed reloading of locale files ([2f653d7](https://github.com/seznam/ima/commit/2f653d77d1865b5cb4fb321aeba3593bc1918a70))
  - 🐛 Fixed RunImaPlugin ([e33ae30](https://github.com/seznam/ima/commit/e33ae30ee1907b18571309359940cd6c0c86c1ef))
  - 🐛 Fixed server-side HMR ([19b9a24](https://github.com/seznam/ima/commit/19b9a24f59a1138a9ac767ce78b6d51d50b50dff))
  - 🐛 Fixed server-side runtime errors ([b8512eb](https://github.com/seznam/ima/commit/b8512eb07c788432ea293c5d94d4486bb036b504))
  - 🐛 Fixed SWC error parser ([26c1c78](https://github.com/seznam/ima/commit/26c1c783af2c48ca8e96ed2fdb9aa7c101a2dc9f))
  - 🐛 Fixed webpack build getting stuck with multiple es versi ([f9e2a07](https://github.com/seznam/ima/commit/f9e2a078e838b3b20229f853e8292dbc1c517025))
  - 🐛 HMR fixes ([3b9fafd](https://github.com/seznam/ima/commit/3b9fafd7637edc9ac52131fbd77749a40328dfe3))
  - 🐛 hot module updates static path fixes ([1e98408](https://github.com/seznam/ima/commit/1e984083eaa35e824735624880bda139809c9ed8))
  - 🐛 Location of localized files ([b258e21](https://github.com/seznam/ima/commit/b258e21e3f29cea4f272f9142e4030689c34aa09))
  - 🐛 Minor error reporting fixes ([94a53c8](https://github.com/seznam/ima/commit/94a53c8265312315eaaf912d3c294a2a0ac73a75))
  - 🐛 Minor HMR error handling fixes ([1f15b7d](https://github.com/seznam/ima/commit/1f15b7d005e5aa7d9a572b74fa1b7ce17a8bf5b5))
  - 🐛 Minor source storage cache fixes) ([6a2c7d0](https://github.com/seznam/ima/commit/6a2c7d0ea38804a9451a8ac8fce6053c164fe001))
  - 🐛 Multiple overlay style fixes ([a6437c8](https://github.com/seznam/ima/commit/a6437c84a8547d55edcf5d8836aabfb6dde990d2))
  - 🐛 Plugin dynamic binding fix ([1049c7a](https://github.com/seznam/ima/commit/1049c7aa87671c97555a6e2247a3eed7a6c3d207))
  - 🐛 Quick chunkname fix ([e6856e2](https://github.com/seznam/ima/commit/e6856e2cb8d04811f2b55a800460c6148227296d))
  - 🐛 Re-enabled fast refresh ([1f27c9c](https://github.com/seznam/ima/commit/1f27c9cefc43dcbde6a61d5d82c953331aa160e2))
  - 🐛 React deprecated createFactory fix, added --clearCache ([5939c45](https://github.com/seznam/ima/commit/5939c45d5a5a694255cb401f5abd7ef6843a276f))
  - 🐛 removed gsed in benchmark ([db5862f](https://github.com/seznam/ima/commit/db5862f8b63b9767e696faa6a93552e83eafe59f))
  - 🐛 Removed start script from CLI ([1de9631](https://github.com/seznam/ima/commit/1de96310f19ad7fcf6e981d1394b523e2f3f8bef))
  - 🐛 Removed unneeded server.bundle watching ([7474148](https://github.com/seznam/ima/commit/74741481acc00dbd9eae4a7e74ea9c4c80ec2ca0))
  - 🐛 Removed unused manifest plugin ([ebcfc64](https://github.com/seznam/ima/commit/ebcfc64c27e61c07afc5647a299639c666a4481f))
  - 🐛 Reverted back to using mini-css-extract-plugin by defaul ([c9da2f7](https://github.com/seznam/ima/commit/c9da2f7f41f2d2e264cd4205bf383716947112a3))
  - 🐛 Reverted less-extended-loader usage ([eb03447](https://github.com/seznam/ima/commit/eb03447f689aa4a852c00caf1524ed3f2c52c031))
  - 🐛 Reverted mini-css-extract-plugin, native css is optional ([f00c359](https://github.com/seznam/ima/commit/f00c35909f9a8cb21319d00ce830b1075653afaf))
  - 🐛 Scramble css source map support fix ([9cbe36b](https://github.com/seznam/ima/commit/9cbe36baab15790e34ac96e57a2fe165cd3b8222))
  - 🐛 SWC and babel fixes ([4a872dc](https://github.com/seznam/ima/commit/4a872dc441c4dfdaa151da39e3dcb71f193cc165))
  - 🐛 swc compile error parser ([26f9e75](https://github.com/seznam/ima/commit/26f9e7571228b50dfb76d0b7dd1ec241e4748c3e))
  - 🐛 Track unique errors before logging ([6c0f0cf](https://github.com/seznam/ima/commit/6c0f0cf20763f80b59b12fc15c46e0466323cff4))
  - 🐛 tsconfig fixes ([27d3b56](https://github.com/seznam/ima/commit/27d3b56391697273a236d4b83b4fd96bc47a1b85))
  - 🐛 updated packagelocks ([c3d6ce1](https://github.com/seznam/ima/commit/c3d6ce1f8b4d224673793261f60469f3c840b096))
  - 🐛 Verdacio fix ([c1709ff](https://github.com/seznam/ima/commit/c1709ff1399dc5459cce72bc020de693e8f442bc))
  - 🐛 Verdacio fix take 4 ([24f3607](https://github.com/seznam/ima/commit/24f36071fd57483b538693a076914f9ce3032f75))
  - broken test infrastructure for new create-ima-app apps ([#183](https://github.com/seznam/ima/issues/183)) ([53832c7](https://github.com/seznam/ima/commit/53832c79d83f7ed0532eb82abca1fcee0896a79a))

  ### Code Refactoring

  - 💡 keep same interface for mount and update methods ([fbdd705](https://github.com/seznam/ima/commit/fbdd7056b9ad5599bdc9e7b03ee7d29dbc44ed1f))
  - 💡 remove deprectecated clearState method ([7cab3af](https://github.com/seznam/ima/commit/7cab3af498ee100071ab9bc444683dcade7e9ddf))

  ### Features

  - 🎸 Added option to disable non-es build completely ([f15edee](https://github.com/seznam/ima/commit/f15edee847874e150d2fd44a2c09de34ed4b8058))
  - 🎸 Finished CLI documentation and tweaked CIL plugins ([7ae9395](https://github.com/seznam/ima/commit/7ae9395fc847de25f54931ad755f4a5bf0be6e43))
  - 🎸 Migrated from es5, es11 to es9 and es13 versions ([#237](https://github.com/seznam/ima/issues/237)) ([20b108f](https://github.com/seznam/ima/commit/20b108f7de172fd3c40f8b090e40c8a9f4c7de35))
  - 🎸 Removed babel support (swc is now only supported) ([4f1f708](https://github.com/seznam/ima/commit/4f1f7080555b422a2c661c24ab37316460ed04b2))
  - 🎸 ScrambleCss and AnalyzePlugin tweaks + docs ([e3b1f26](https://github.com/seznam/ima/commit/e3b1f262df3a7b4cc34cab2eb47d3abfbf16438c))
  - 🎸 Improved code splitting and swc config ([226fdf0](https://github.com/seznam/ima/commit/226fdf0b9b93ca9a7c176a7910ab24ff6e4946b0))
  - 🎸 Merge language files instead of overwriting ([3ec8ea7](https://github.com/seznam/ima/commit/3ec8ea7873e7dacc3e50103a60475ab1dea671b2))
  - 🎸 Kill already running app on the same port before launch ([#213](https://github.com/seznam/ima/issues/213)) ([3790164](https://github.com/seznam/ima/commit/3790164bd015f6444943fe76b8dc76d0da6f688d))
  - 🎸 Node 18 native fetch support ([#212](https://github.com/seznam/ima/issues/212)) ([69df0a3](https://github.com/seznam/ima/commit/69df0a3bf334217b051f2cb261adc572f0e5093c))
  - 🎸 Accept array of globs with translations ([3e2ee88](https://github.com/seznam/ima/commit/3e2ee881b201088d908583d02dff4788f138120e))
  - 🎸 Added "Open in editor" button in error overlay ([adf5211](https://github.com/seznam/ima/commit/adf52111dba6825b80d0e6641f82cbd166fdf4e9))
  - 🎸 Added ability to override babel and postcss configs ([aef5ef6](https://github.com/seznam/ima/commit/aef5ef6b8762fd4a415baae4591d736840ed3622))
  - 🎸 Added ability to resolve es and non-es babel config ([84f0070](https://github.com/seznam/ima/commit/84f00706d51c8d610c0c429cb3fb4e7f0b53ad6e))
  - 🎸 Added analyze cli plugin ([f6b5026](https://github.com/seznam/ima/commit/f6b5026f43e7c0765e22e25f10e6e533bd94a180))
  - 🎸 Added asset loader ([7553bc3](https://github.com/seznam/ima/commit/7553bc36ec420793f6edcdeaff098efab4bd9410))
  - 🎸 Added babel-loader build caching ([22ceed0](https://github.com/seznam/ima/commit/22ceed0497cf1ebdfa9b40924ab461973220be25))
  - 🎸 Added basic error-overlay package ([0c60227](https://github.com/seznam/ima/commit/0c602279e28dcee7d85d3beb230a208186f359e0))
  - 🎸 Added basic fast-refresh error-overlay interop ([6249ce9](https://github.com/seznam/ima/commit/6249ce98e89c7d5b6033e4ee5863614dd7c4f152))
  - 🎸 Added caching option to the scramble css plugin" ([dfa9756](https://github.com/seznam/ima/commit/dfa97560e5cf52b4789bb2095deeab99ba9196b2))
  - 🎸 Added clean webpack plugin ([31fdcd8](https://github.com/seznam/ima/commit/31fdcd892a1d7cc2e805042790c8f1a48fa39f67))
  - 🎸 Added dev server public, port and hostname options ([c68d150](https://github.com/seznam/ima/commit/c68d150eb7a69df8658dd04588aa622b0f696e76))
  - 🎸 Added ErrorBoundary and fixed HMR error reporting ([81ae9cd](https://github.com/seznam/ima/commit/81ae9cd90a775a1d22350dcd5f07677e8127ae87))
  - 🎸 Added esVersion override to dev script ([c4339b6](https://github.com/seznam/ima/commit/c4339b636c5078a60efebbfef17e7585f91f26da))
  - 🎸 Added evalSourceMapMiddleware ([15cb546](https://github.com/seznam/ima/commit/15cb546c094fe50d6927f1cecd08e077c09877cc))
  - 🎸 Added experimental ima and fast refresh overlay clients ([fc7d7e1](https://github.com/seznam/ima/commit/fc7d7e1f7ad21b637df7b30c9a5067a6a920848d))
  - 🎸 Added experimental pluginLoader ([e03005f](https://github.com/seznam/ima/commit/e03005f2550d38477f839794128dd9712917993d))
  - 🎸 Added experimental swc loader configuration ([7ae55d1](https://github.com/seznam/ima/commit/7ae55d108323d7aed2053c02256a1f9df7768a99))
  - 🎸 Added forceSPA flag to ima dev script ([adbdb70](https://github.com/seznam/ima/commit/adbdb707bc44ace0857f620da6b884ef2b2f718e))
  - 🎸 Added globs support for less/css [@imports](https://github.com/imports) ([96b579c](https://github.com/seznam/ima/commit/96b579cabadb6f57f2fff11b295eacea1a9c09c2))
  - 🎸 Added HMR state indicator ([7d14a90](https://github.com/seznam/ima/commit/7d14a907067d892a6e82f672ab3f0f18d49334e1))
  - 🎸 Added ima-legacy-plugin-loader ([2421f08](https://github.com/seznam/ima/commit/2421f08f5ed806f38597a5d9a094b2369eeac282))
  - 🎸 Added multiple compression options ([f31039b](https://github.com/seznam/ima/commit/f31039bbc4d663f434cb4f5b7d0d196d0dac00c2))
  - 🎸 Added new @ima/dev-utils package ([77859dd](https://github.com/seznam/ima/commit/77859dd03b31ce948167b615a13416e69258d822))
  - 🎸 Added new pluginLoader utility class ([636651d](https://github.com/seznam/ima/commit/636651debd3cf936fb286a4f76a070f1cfcd2c5b))
  - 🎸 Added new server 'dev' logger ([f928862](https://github.com/seznam/ima/commit/f92886247ab10cc64893ee40e0e9129324cde3c5))
  - 🎸 Added NODE_ENV normalization on CLI startup ([82df2fc](https://github.com/seznam/ima/commit/82df2fcf51e201ef36b95052cb01054b4aa398a7))
  - 🎸 Added nodemon for server-side changes reloading ([e2e55e8](https://github.com/seznam/ima/commit/e2e55e8df611f36b0f3c808aeaac49e950f48a70))
  - 🎸 Added option to open browser window on ima dev ([d4f595f](https://github.com/seznam/ima/commit/d4f595f8212c22bab66b4d9f29e4a5aab0b9a1b6))
  - 🎸 Added option to set jsxRuntime to ima.config.js ([b0e8a44](https://github.com/seznam/ima/commit/b0e8a44845b40ccc68bbbc08991417c87b2873de))
  - 🎸 Added package @ima/cli ([35e3b5f](https://github.com/seznam/ima/commit/35e3b5faee3c8553d319b54d3ffbca904efe071b))
  - 🎸 added postcss-loader ([d2a7bc4](https://github.com/seznam/ima/commit/d2a7bc48683afdfa7c52cafe0dd83af9b3911d3b))
  - 🎸 Added profile option to production build ([ff6baf6](https://github.com/seznam/ima/commit/ff6baf66f38219c539a7d6c2b55c37abfaf6fe78))
  - 🎸 Added progress plugin to indicate built progress ([7decf8f](https://github.com/seznam/ima/commit/7decf8fe58bf52f318329c44b1575068c9e8a6cc))
  - 🎸 Added raw loaders ([4ff3dd8](https://github.com/seznam/ima/commit/4ff3dd811f6129e69c3ec4969b7c034cee403bef))
  - 🎸 Added reconnecting functionality to hmr client ([41dfd3d](https://github.com/seznam/ima/commit/41dfd3d90a46779e8c1a95c6add394ec1e2f2253))
  - 🎸 Added stack frame mapping to original source ([58d0be7](https://github.com/seznam/ima/commit/58d0be70cc63de92075cdd30e693f5af7d4cb89a))
  - 🎸 Added support for .css files ([a463daa](https://github.com/seznam/ima/commit/a463daa65201c66cedb902a50f65211480f55f3e))
  - 🎸 Added support for custom polyfills ([6837076](https://github.com/seznam/ima/commit/6837076ffcd20ae6cda3e6faa434815d2eca73cc))
  - 🎸 Added support for ima/cli plugins ([a0fd57a](https://github.com/seznam/ima/commit/a0fd57a4d402658117f2053493fd2aa6c00be0eb))
  - 🎸 Added support for react fast refresh ([d41363b](https://github.com/seznam/ima/commit/d41363b177098656fb2bbee671e90527e5c0c048))
  - 🎸 Added support for svgs ([97c18d4](https://github.com/seznam/ima/commit/97c18d423e590c2964ce4906502f6df1e4c22ce8))
  - 🎸 allow defined ima aliases starting with \$ from plugin ([f8cb535](https://github.com/seznam/ima/commit/f8cb5357bcf032cf144ecb76c9bc6182c71c5574))
  - 🎸 Allow to build app in development mode ([0c45896](https://github.com/seznam/ima/commit/0c45896bbf6aaf905ea29dd90767a60bdafc7d40))
  - 🎸 AmpCliPlugin ([fb7c50f](https://github.com/seznam/ima/commit/fb7c50fc8721eb23b86e022a0371202301d667d4))
  - 🎸 Automatic react runtime ([66ef765](https://github.com/seznam/ima/commit/66ef765ce095474ef9f50c4207fb6bca23096993))
  - 🎸 babel-loader cache, clean option for CLI commands ([c19147b](https://github.com/seznam/ima/commit/c19147b14a21a2493fbe9635cff9c49a70d50517))
  - 🎸 Basic support for compile errors ([b8796d2](https://github.com/seznam/ima/commit/b8796d2bfcbc510cefdb9818d6aa3d4e845cc8fa))
  - 🎸 batch page state with transactions during loading phase ([8ca6680](https://github.com/seznam/ima/commit/8ca6680c67d0f88b4e57a19b3e97733e8de6922a))
  - 🎸 Better cache busting in default create-ima-app template ([ff2276f](https://github.com/seznam/ima/commit/ff2276fac6d970288ad973ad9c898fddc4243373))
  - 🎸 Better server init app errors handling ([7e9b28b](https://github.com/seznam/ima/commit/7e9b28b28ced86b8d59168a854c81b395a1f8f6d))
  - 🎸 Bundle performance, bundle splitting in dev ([c875ae9](https://github.com/seznam/ima/commit/c875ae9b79a5cadef98cd9625cd200fb55defe4f))
  - 🎸 CacheIdentifier for babel-loader ([4648362](https://github.com/seznam/ima/commit/4648362a4692bd52bd200509403b38d3ec54c17f))
  - 🎸 CLI now prints info about loaded plugins ([ff8405e](https://github.com/seznam/ima/commit/ff8405e9a69a3b0cf901b0b5d4f5b1d492e381e4))
  - 🎸 Compile error message formatter ([b571f2c](https://github.com/seznam/ima/commit/b571f2cfdb397436ce5e9d29a5f6f396af88cd69))
  - 🎸 CSS modules fix on server build ([e98eb21](https://github.com/seznam/ima/commit/e98eb218aecf54c187a0abaab918b5fbcf1035a7))
  - 🎸 Custom extend-less-loader (glob imports support) ([e01514c](https://github.com/seznam/ima/commit/e01514ced577b9fc18a0924e202f78c0d178da0b))
  - 🎸 Depply merge watch options defaults ([bd8d07a](https://github.com/seznam/ima/commit/bd8d07ab0a5e5030f7cdcf31718b3578acd7c321))
  - 🎸 Disabled infrastructure logging in normal mode ([8621f98](https://github.com/seznam/ima/commit/8621f98bf81fb4fb750d7b2c67b7c4c660057d60))
  - 🎸 Error overlay UI improvements ([1bc01f8](https://github.com/seznam/ima/commit/1bc01f8c7e664db790bcde1efa6f24fe95f312a0))
  - 🎸 Final fixes for amp and scramble plugin ([3eb346d](https://github.com/seznam/ima/commit/3eb346dfeee11395db8b112d5aac4c293a5bb653))
  - 🎸 Hello example with init webpack build ([7bc7d68](https://github.com/seznam/ima/commit/7bc7d6870978fee9f776020cf52c86947b62a799))
  - 🎸 Hidden swcMinimizer behind experimental flag ([16a68ac](https://github.com/seznam/ima/commit/16a68accbf5394658bf385020168f06f6d4fd0d5))
  - 🎸 HMR now reloads window after reconnect ([c59f100](https://github.com/seznam/ima/commit/c59f10050f599c70b0659abe3e3b7c96c0287ca9))
  - 🎸 init Localize feature implementation ([daac90a](https://github.com/seznam/ima/commit/daac90acf4040b72f0ad3ec13fb1405b46d4497e))
  - 🎸 Initial support for multiple es versions ([a8a1439](https://github.com/seznam/ima/commit/a8a143956feadee428cc32146e8a7711df3efef3))
  - 🎸 Initial version of LessConstantsPlugin ([3f48ae0](https://github.com/seznam/ima/commit/3f48ae0d00f389f73ad422a5689cc66b639ab6e1))
  - 🎸 Load wasm from local static files ([8741f36](https://github.com/seznam/ima/commit/8741f3667809f1cc6b2aefc10c19b04d9bdf5185))
  - 🎸 Migrated from chalk to picocolors ([af67e8a](https://github.com/seznam/ima/commit/af67e8a4862603414b29f10d0e69a5216516dfe4))
  - 🎸 Moved error-overlay feature behind \$Debug flag ([f42d290](https://github.com/seznam/ima/commit/f42d290ec07c760af45ba8d071b40b5364c67cd4))
  - 🎸 Moved to native webpack CSS ([f7f9a59](https://github.com/seznam/ima/commit/f7f9a59c21f309c13a21a984122a39ea06e868e1))
  - 🎸 New logger for plugins ([2cf6062](https://github.com/seznam/ima/commit/2cf6062851f65c0872b45d90111e6a3b47067d77))
  - 🎸 New stack-trace parser, moved all parsing to overlay ([a4ceef5](https://github.com/seznam/ima/commit/a4ceef54664bee6f1d075f2f2e16b0ea676946fe))
  - 🎸 New stats output formatter, hidden performance hint ([3df34ca](https://github.com/seznam/ima/commit/3df34ca746ac2d66a30072c5a3804d11037b84da))
  - 🎸 Performance improvements, fixed parsing of source maps ([f13f718](https://github.com/seznam/ima/commit/f13f7186bb056251d9f040d88a45aff103e5eaa5))
  - 🎸 Promisified fs operations ([033bbe4](https://github.com/seznam/ima/commit/033bbe4ba6fb9ef83bce34df69be180a0e30ec15))
  - 🎸 Remove vendorLinker, imaLoader and imaRunner ([7785612](https://github.com/seznam/ima/commit/7785612dff7a27005cacca26a2bb228ba520745a))
  - 🎸 Replace imaLoader for app/main by refactored appFactory ([3297b7b](https://github.com/seznam/ima/commit/3297b7b294b0dc237fc11f64c8606480b9152b92))
  - 🎸 Replaced fast-glob with globby (more features) ([bce3e06](https://github.com/seznam/ima/commit/bce3e069084ef8297b29c9351918b6ab2b428612))
  - 🎸 Rewritten @ima/cli to use typescript ([d0b6ad4](https://github.com/seznam/ima/commit/d0b6ad45df4c8307c3e488abb6db374443fbd59e))
  - 🎸 Server-side console compile error reporting ([1a5d988](https://github.com/seznam/ima/commit/1a5d98808e263f271d4b15fcda69a81beea55f0b))
  - 🎸 Show localization in example ([5f8976a](https://github.com/seznam/ima/commit/5f8976a79f03d169ca8725acfbc0eeb306581658))
  - 🎸 source-maps, global variables ([597ec8c](https://github.com/seznam/ima/commit/597ec8c93d5f0d8d5434529e25f835b628bc65cf))
  - 🎸 SSR error page is now reloaded upon rebuild ([cecd001](https://github.com/seznam/ima/commit/cecd0010df337ca0343902503c76d0434fc351e9))
  - 🎸 The error overlay iframe can now be closed ([e2c7532](https://github.com/seznam/ima/commit/e2c75320ecd63f136f957766fa748dcc72174139))
  - 🎸 UI Enhancements ([d77ed38](https://github.com/seznam/ima/commit/d77ed3823aef6bdae75256499659a390b1a04cb0))
  - 🎸 UI optimizations ([a059078](https://github.com/seznam/ima/commit/a059078ba3dbd07310d4e4ed8481ff48ad523d41))
  - 🎸 UI, HMR, Compile error handling improvements ([96d49fb](https://github.com/seznam/ima/commit/96d49fb04fd06b58459add7427d59f0fd007bbbb))
  - 🎸 Updated dependencies ([a745b4c](https://github.com/seznam/ima/commit/a745b4c07cd0b1a1029fcca52c7419f8f5c9c221))
  - 🎸 Updated error-overlay visuals ([62f436d](https://github.com/seznam/ima/commit/62f436d0c0cd04fbe8689c60383af2a35d7a9d76))
  - 🎸 Updated Hello(empty) template ([32eb318](https://github.com/seznam/ima/commit/32eb3185ab9c65d110f0388cf32a82fa3f510c8d))
  - 🎸 Updated verdacio ([f0cdbbe](https://github.com/seznam/ima/commit/f0cdbbe65ae523c74e3ddaad655dc0c0a689413a))
  - 🎸 Using esbuild minifiers for faster build ([3a2107c](https://github.com/seznam/ima/commit/3a2107c87826e8dfce194c9f5174e4b1b7ff782a))
  - 🎸 WebpackManifestPlugin, es5 hot reload ([d8e1f85](https://github.com/seznam/ima/commit/d8e1f853fc666867c82676ff72497cc84fffa666))

  ### Performance Improvements

  - ⚡️ Usebuiltins for react build ([ad9a456](https://github.com/seznam/ima/commit/ad9a45624e08bf0c8360a53587b247ba8cdac215))
  - ⚡️ improved watch and build performance ([cf7ff71](https://github.com/seznam/ima/commit/cf7ff71da8fc227c474fa629bb1f4698811ad6f9))
  - ⚡️ Added opt-in enableCssModules option to enable CSSmod ([c56c5f2](https://github.com/seznam/ima/commit/c56c5f2533674133ee717338b34f569150e0415a))
  - ⚡️ batch mode keep one free frame between commits ([3be83b3](https://github.com/seznam/ima/commit/3be83b325a907c4e5bb0d944786fece15460c370))
  - ⚡️ devServer gzipped and cached static serving ([c65b4ef](https://github.com/seznam/ima/commit/c65b4efe1c223b71860b71bd0bf65afc8a1343df))
  - ⚡️ Multiple performance tweaks ([e76234c](https://github.com/seznam/ima/commit/e76234c2ab66e0aaa352cafcc56d83c50eccbbac))
  - ⚡️ Performance improvements, improved IE11 support ([7d40449](https://github.com/seznam/ima/commit/7d40449c55ac10f3c4b19c3f9108e0465a8f8a46))
  - ⚡️ Performance optimizations ([2fe8fd6](https://github.com/seznam/ima/commit/2fe8fd69c917da1ef244af64a5d813055fd5fcc0))
  - ⚡️ Performance optimizations ([361c546](https://github.com/seznam/ima/commit/361c546151ccb434252f5f681722218bdfb6ec50))
  - ⚡️ Removed source-map-loader ([39050ee](https://github.com/seznam/ima/commit/39050ee826b7762b2fea719f87faef52a0de2941))
  - ⚡️ Source map optimizations ([ceef138](https://github.com/seznam/ima/commit/ceef138d4c3918c277301bb78aeaa39e9db50da1))
  - ⚡️ Target optimizations ([e53bc6b](https://github.com/seznam/ima/commit/e53bc6b848d51110e9c06f53bf2812357cfaba84))
  - ⚡️ Target, caching improvements ([756ed12](https://github.com/seznam/ima/commit/756ed12060b2cb83285bae8aa7859b8949cf5c84))
  - ⚡️ watching and devserver are now initialzed in parallel ([a318cf2](https://github.com/seznam/ima/commit/a318cf2449345390f4cb0079e9218038b4e618d6))

  ### BREAKING CHANGES

  - 🧨 HttpAgent feature internalCacheOfPromise returns cloned response
  - 🧨 Resolved promises from load method are set to view in batches

### Patch Changes

- Updated dependencies [7b003ac1]
  - @ima/helpers@18.0.0-rc.2

All notable changes to this project will be documented in this file.
See [Conventional Commits](https://conventionalcommits.org) for commit guidelines.

# [18.0.0-rc.3](https://github.com/seznam/ima/compare/v18.0.0-rc.2...v18.0.0-rc.3) (2022-07-14)

### Bug Fixes

- 🐛 Fixed critical bug in compilation of vendors ([26494ce](https://github.com/seznam/ima/commit/26494ce9539fb9882c48ea80b47d48b5f0befeb8))

# [18.0.0-rc.1](https://github.com/seznam/ima/compare/v18.0.0-rc.0...v18.0.0-rc.1) (2022-06-21)

### Bug Fixes

- 🐛 Fixed issue with displaying compile errors in overlay ([#210](https://github.com/seznam/ima/issues/210)) ([0e8ba96](https://github.com/seznam/ima/commit/0e8ba9697f8f0ac1cca223766e858e5d8ba5fff8))

### Features

- 🎸 Node 18 native fetch support ([#212](https://github.com/seznam/ima/issues/212)) ([69df0a3](https://github.com/seznam/ima/commit/69df0a3bf334217b051f2cb261adc572f0e5093c))

# [18.0.0-rc.0](https://github.com/seznam/ima/compare/v17.12.3...v18.0.0-rc.0) (2022-05-26)

### Bug Fixes

- 🐛 Better error handling in compiler, overlay and hmr ([ce101e3](https://github.com/seznam/ima/commit/ce101e37557e3929b287c50c734c6ab46cec57cb))
- 🐛 Clone HttpAgent internalCacheOfPromise result ([57aa831](https://github.com/seznam/ima/commit/57aa83166edd7b8d4b54e01c6f8e3dd084273fd5))
- 🐛 error-overlay and runtime error reporting fixes ([07b9d29](https://github.com/seznam/ima/commit/07b9d2972d7e90c6f8ef943e8f721841e0006882))
- 🐛 Fixed handleError issues and incorrect dependencies ([bf8f7f6](https://github.com/seznam/ima/commit/bf8f7f628b4a77abff8a89306fbd1adf6bfb863a))
- 🐛 Plugin dynamic binding fix ([1049c7a](https://github.com/seznam/ima/commit/1049c7aa87671c97555a6e2247a3eed7a6c3d207))
- 🐛 React deprecated createFactory fix, added --clearCache ([5939c45](https://github.com/seznam/ima/commit/5939c45d5a5a694255cb401f5abd7ef6843a276f))
- 🐛 updated packagelocks ([c3d6ce1](https://github.com/seznam/ima/commit/c3d6ce1f8b4d224673793261f60469f3c840b096))

### Code Refactoring

- 💡 keep same interface for mount and update methods ([fbdd705](https://github.com/seznam/ima/commit/fbdd7056b9ad5599bdc9e7b03ee7d29dbc44ed1f))
- 💡 remove deprectecated clearState method ([7cab3af](https://github.com/seznam/ima/commit/7cab3af498ee100071ab9bc444683dcade7e9ddf))

### Features

- 🎸 Added ErrorBoundary and fixed HMR error reporting ([81ae9cd](https://github.com/seznam/ima/commit/81ae9cd90a775a1d22350dcd5f07677e8127ae87))
- 🎸 Added experimental ima and fast refresh overlay clients ([fc7d7e1](https://github.com/seznam/ima/commit/fc7d7e1f7ad21b637df7b30c9a5067a6a920848d))
- 🎸 Added experimental pluginLoader ([e03005f](https://github.com/seznam/ima/commit/e03005f2550d38477f839794128dd9712917993d))
- 🎸 Added new @ima/dev-utils package ([77859dd](https://github.com/seznam/ima/commit/77859dd03b31ce948167b615a13416e69258d822))
- 🎸 Added new pluginLoader utility class ([636651d](https://github.com/seznam/ima/commit/636651debd3cf936fb286a4f76a070f1cfcd2c5b))
- 🎸 allow defined ima aliases starting with \$ from plugin ([f8cb535](https://github.com/seznam/ima/commit/f8cb5357bcf032cf144ecb76c9bc6182c71c5574))
- 🎸 batch page state with transactions during loading phase ([8ca6680](https://github.com/seznam/ima/commit/8ca6680c67d0f88b4e57a19b3e97733e8de6922a))
- 🎸 Performance improvements, fixed parsing of source maps ([f13f718](https://github.com/seznam/ima/commit/f13f7186bb056251d9f040d88a45aff103e5eaa5))
- 🎸 Remove vendorLinker, imaLoader and imaRunner ([7785612](https://github.com/seznam/ima/commit/7785612dff7a27005cacca26a2bb228ba520745a))
- 🎸 The error overlay iframe can now be closed ([e2c7532](https://github.com/seznam/ima/commit/e2c75320ecd63f136f957766fa748dcc72174139))
- 🎸 UI, HMR, Compile error handling improvements ([96d49fb](https://github.com/seznam/ima/commit/96d49fb04fd06b58459add7427d59f0fd007bbbb))
- 🎸 Updated verdacio ([f0cdbbe](https://github.com/seznam/ima/commit/f0cdbbe65ae523c74e3ddaad655dc0c0a689413a))

### Performance Improvements

- ⚡️ batch mode keep one free frame between commits ([3be83b3](https://github.com/seznam/ima/commit/3be83b325a907c4e5bb0d944786fece15460c370))

### BREAKING CHANGES

- 🧨 HttpAgent feature internalCacheOfPromise returns cloned response
- 🧨 Resolved promises from load method are set to view in batches
- 🧨 yes
- 🧨 yes

## [17.15.2](https://github.com/seznam/ima/compare/v17.15.1...v17.15.2) (2022-08-10)

**Note:** Version bump only for package @ima/core

## [17.15.1](https://github.com/seznam/ima/compare/v17.15.0...v17.15.1) (2022-05-26)

**Note:** Version bump only for package @ima/core

# [17.15.0](https://github.com/seznam/ima/compare/v17.14.0...v17.15.0) (2022-05-20)

### Features

- scoped client window listeners ([#199](https://github.com/seznam/ima/issues/199)) ([acef240](https://github.com/seznam/ima/commit/acef24026116fff6e11999cc36c914c39b501f73))

# [17.14.0](https://github.com/seznam/ima/compare/v17.13.0...v17.14.0) (2022-04-20)

### Features

- 🎸 Changed regex in Dictionary has() function + added test ([3014c82](https://github.com/seznam/ima/commit/3014c827b0b63a5e201b34b1c7688d27214f123c))

# [17.13.0](https://github.com/seznam/ima/compare/v17.12.3...v17.13.0) (2022-04-06)

### Features

- 🎸 new Router method getRouteHandlers ([d5312f4](https://github.com/seznam/ima/commit/d5312f4d94ca1d34d77cc0ae9d62628369484bfc))

## [17.12.3](https://github.com/seznam/ima/compare/v17.12.2...v17.12.3) (2022-03-10)

### Bug Fixes

- 🐛 always parse cookies, remove deleted cookies ([7a6dfc3](https://github.com/seznam/ima/commit/7a6dfc3418877a26d21136a3351396164a655377))
- 🐛 do not overwrite existing cookie options ([76223fc](https://github.com/seznam/ima/commit/76223fc16bd1398e7aff10334612d919a79d6d34))

## [17.12.2](https://github.com/seznam/ima/compare/v17.12.1...v17.12.2) (2022-02-07)

**Note:** Version bump only for package @ima/core

## [17.12.1](https://github.com/seznam/ima/compare/v17.12.0...v17.12.1) (2021-12-09)

### Bug Fixes

- 🐛 Clear partialState when promise was rejected ([509daaa](https://github.com/seznam/ima/commit/509daaaee5b9c98b8abbb0099e6f50cd1b1517d2))
- 🐛 HttpProxy no longer sends empty Content-Type headers ([49489b0](https://github.com/seznam/ima/commit/49489b0d26dec404ecc7351f7e0ec00a1d190fd3))

# [17.12.0](https://github.com/seznam/ima/compare/v17.11.3...v17.12.0) (2021-11-01)

### Features

- 🎸 Enable setting headers for redirects ([#141](https://github.com/seznam/ima/issues/141)) ([da0cb80](https://github.com/seznam/ima/commit/da0cb80d8719cd6b8811ceb62f7eb1e526e49193))

## [17.11.2](https://github.com/seznam/ima/compare/v17.11.1...v17.11.2) (2021-07-16)

### Bug Fixes

- 🐛 passing at least query params to error route ([#126](https://github.com/seznam/ima/issues/126)) ([6b1224e](https://github.com/seznam/ima/commit/6b1224edd28d4ff8e853d46e46ac2b9b4160da2e))

## [17.11.1](https://github.com/seznam/ima/compare/v17.11.0...v17.11.1) (2021-07-13)

### Bug Fixes

- 🐛 passing original params to not-found and error route ([#122](https://github.com/seznam/ima/issues/122)) ([131fb7f](https://github.com/seznam/ima/commit/131fb7fdb4d239c1efe49b9254ca1585e1b90315))

# [17.11.0](https://github.com/seznam/ima/compare/v17.10.0...v17.11.0) (2021-06-12)

### Features

- 🎸 add experimental batch resolving promises ([c3704f0](https://github.com/seznam/ima/commit/c3704f06e768ca40b63bc9aa831aef747717e1dc))
- 🎸 GenericError can modify action and options params ([305436b](https://github.com/seznam/ima/commit/305436bb8b91d251e1eb9fc6859b226ece23d3f3))

### Performance Improvements

- ⚡️ batch mode keep one free frame between commits ([fa57f8c](https://github.com/seznam/ima/commit/fa57f8c13f28989a71ac7cfc98c107569d80fbbb))

# [17.10.0](https://github.com/seznam/ima/compare/v17.9.0...v17.10.0) (2021-03-30)

### Features

- 🎸 Added support for router middlewares ([#103](https://github.com/seznam/ima/issues/103)) ([d8c6d84](https://github.com/seznam/ima/commit/d8c6d845109ceba3665c0e612f5f277037a9485c))

# [17.9.0](https://github.com/seznam/ima/compare/v17.8.1...v17.9.0) (2021-03-21)

### Features

- 🎸 Static and Dynamic Routes ([#98](https://github.com/seznam/ima/issues/98)) ([920b8a7](https://github.com/seznam/ima/commit/920b8a72ded69cacfa2c480020ef710bbb9ccc6a))

## [17.8.1](https://github.com/seznam/ima/compare/v17.8.0...v17.8.1) (2021-02-17)

### Bug Fixes

- 🐛 extension update method receives full state ([#102](https://github.com/seznam/ima/issues/102)) ([5c163e7](https://github.com/seznam/ima/commit/5c163e7268a46bcc7087313c58cca7097e6768c7)), closes [#101](https://github.com/seznam/ima/issues/101)

# [17.8.0](https://github.com/seznam/ima/compare/v17.7.10...v17.8.0) (2021-02-03)

### Features

- 🎸 added getTransactionStatePatches method ([5082fc1](https://github.com/seznam/ima/commit/5082fc11e03dd36abbe5793f8bbd7c2c72c3131e))
- 🎸 state transactions ([#99](https://github.com/seznam/ima/issues/99)) ([ad6237e](https://github.com/seznam/ima/commit/ad6237eabeed5b58da6e67032fc6effb33f16053))

## [17.7.10](https://github.com/seznam/ima/compare/v17.7.9...v17.7.10) (2021-01-07)

### Bug Fixes

- 🐛 handling equal sign in url parameter value ([#97](https://github.com/seznam/ima/issues/97)) ([fc9e762](https://github.com/seznam/ima/commit/fc9e7624a03044edd97954395836da4b04046a65))

## [17.7.9](https://github.com/seznam/ima/compare/v17.7.8...v17.7.9) (2020-12-08)

**Note:** Version bump only for package @ima/core

## [17.7.5](https://github.com/seznam/ima/compare/v17.7.4...v17.7.5) (2020-12-07)

**Note:** Version bump only for package @ima/core

## [17.7.4](https://github.com/seznam/ima/compare/v17.7.3...v17.7.4) (2020-11-18)

### Bug Fixes

- 🐛 component fire method send data undefined by default ([#80](https://github.com/seznam/ima/issues/80)) ([75dd8d7](https://github.com/seznam/ima/commit/75dd8d717335d1d3ec6abd1fd88ed52101e99596))
- 🐛 error when target attribute is set on \_self value ([#83](https://github.com/seznam/ima/issues/83)) ([dc29c93](https://github.com/seznam/ima/commit/dc29c933af486cdee28104b570ac43c3ff527e0f))
- 🐛 error when target attribute is set on \_self value ([#85](https://github.com/seznam/ima/issues/85)) ([cae2526](https://github.com/seznam/ima/commit/cae2526eb1efed00edc5ee327f7ea2c18e445d79))

## [17.7.3](https://github.com/seznam/ima/compare/v17.7.2...v17.7.3) (2020-08-14)

### Bug Fixes

- 🐛 namespace.get now checks path type before split ([#78](https://github.com/seznam/ima/issues/78)) ([4e66644](https://github.com/seznam/ima/commit/4e666442c3e72ec04e30bc98e9f65f4225a97843))

## [17.7.2](https://github.com/seznam/ima/compare/v17.7.1...v17.7.2) (2020-07-24)

### Bug Fixes

- query params parse ([#73](https://github.com/seznam/ima/issues/73)) ([4f63eb3](https://github.com/seznam/ima/commit/4f63eb3c7ba2025e0f5bf5ac87b41a883386214c))

# [17.6.0](https://github.com/seznam/ima/compare/v17.5.3...v17.6.0) (2020-05-12)

### Features

- 🎸 Add Node 14 support ([75b9d8f](https://github.com/seznam/ima/commit/75b9d8f4adcc9b11fea5ebc3861ee6cea422e182))

## [17.5.3](https://github.com/seznam/ima/compare/v17.5.2...v17.5.3) (2020-04-16)

### Bug Fixes

- 🐛 navigation via router.route() route info propagation ([e584e84](https://github.com/seznam/ima/commit/e584e84e1c57a9293c3a02294be31467c868b001))

## [17.5.1](https://github.com/seznam/ima/compare/v17.5.0...v17.5.1) (2020-03-16)

### Bug Fixes

- 🐛 $IMA.$PageRenderer.unmounted call on page unmount ([544aacd](https://github.com/seznam/ima/commit/544aacd09ae88074e169979dd4030206b8ada973)), closes [#50](https://github.com/seznam/ima/issues/50)

# [17.5.0](https://github.com/seznam/ima/compare/v17.4.0...v17.5.0) (2020-03-02)

### Bug Fixes

- 🐛 dictionary config key \$Language ([04de865](https://github.com/seznam/ima/commit/04de8659e46fa7cfdae1330b22837a613193c573)), closes [#38](https://github.com/seznam/ima/issues/38)
- 🐛 props passing in Viewadapter constructor ([ae78f36](https://github.com/seznam/ima/commit/ae78f364b86bc2651110dd04421ebbeb1dafd7e7)), closes [#39](https://github.com/seznam/ima/issues/39)
- use replaceState for redirects instead of pushState ([a455621](https://github.com/seznam/ima/commit/a4556218527519dcbea1b33989252d45dbf00c9e))

### Features

- 🎸 cookie ([64f190a](https://github.com/seznam/ima/commit/64f190a3944acca03569980332f1a6e7d07bf96c))

# [17.4.0](https://github.com/seznam/ima/compare/v17.3.0...v17.4.0) (2020-01-09)

**Note:** Version bump only for package @ima/core

# [17.3.0](https://github.com/seznam/ima/compare/v17.2.0...v17.3.0) (2020-01-08)

### Bug Fixes

- 🐛 clientrouter ([c08c41a](https://github.com/seznam/ima/commit/c08c41a103e3be7820c48a4cadbcba9ab4191b73)), closes [#30](https://github.com/seznam/ima/issues/30)
- 🐛 Crashing MS Edge (using spread operator inside object) ([d126644](https://github.com/seznam/ima/commit/d126644a5312beee9512fcaf5bddd0cba0b4ab89))
- 🐛 viewAdapter set state from props ([70d77e2](https://github.com/seznam/ima/commit/70d77e26d795283f8225275e1027172dea8aa172))

# [17.2.0](https://github.com/seznam/ima/compare/v17.1.1...v17.2.0) (2020-01-06)

### Features

- 🎸 the getBootConfig method is public ([db88f4d](https://github.com/seznam/ima/commit/db88f4d3bb121dc8ee463141ff50039fcf9d2d74))

# [17.1.0](https://github.com/seznam/ima/compare/v17.0.1...v17.1.0) (2019-12-11)

### Bug Fixes

- 🐛 changing views between pages ([0c25ef5](https://github.com/seznam/ima/commit/0c25ef5ad4a8688c8605fd08f5bd32fe8c331764))
- 🐛 propagation of state and React context ([dc164c3](https://github.com/seznam/ima/commit/dc164c3ed55e786010ac2a82e081ec15efbf1dc1))

### Features

- **core:** added Object Container as a constant to Object Container ([6547e3f](https://github.com/seznam/ima/commit/6547e3fcfdc3572b115779f9b1805b2703a44259))

## [17.0.1](https://github.com/seznam/ima/compare/v17.0.0...v17.0.1) (2019-12-06)

**Note:** Version bump only for package @ima/core

# [17.0.0](https://github.com/seznam/ima/compare/v17.0.0-rc.10...v17.0.0) (2019-12-06)

### Bug Fixes

- 🐛 getCurrentRouteInfo returns not-found instead exception ([88077d4](https://github.com/seznam/ima/commit/88077d44ebc40249e1bd2bdf55fe5a359b4bc3df))

### BREAKING CHANGES

- getCurrentRouteInfo returns not-found instead exception if not-found
  route is set

# [17.0.0-rc.10](https://github.com/seznam/ima/compare/v17.0.0-rc.9...v17.0.0-rc.10) (2019-12-05)

### Bug Fixes

- 🐛 core exports for all files ([c484f33](https://github.com/seznam/ima/commit/c484f33d17f701ce9e4e8f437b04ba377fcea98f))
- 🐛 Error in component will no longer cause whitescreen view ([5b5354b](https://github.com/seznam/ima/commit/5b5354bb10dce52aec0b022b75cf800df8e6efc2))
- 🐛 Many scenarios for jscodeshift import transformers ([ebb04e1](https://github.com/seznam/ima/commit/ebb04e1fe6214afab61b142d8192a6584170ad92))

# [17.0.0-rc.9](https://github.com/seznam/ima/compare/v17.0.0-rc.8...v17.0.0-rc.9) (2019-12-04)

### Bug Fixes

- 🐛 Export RendererTypes from core ([2a06da6](https://github.com/seznam/ima/commit/2a06da6aa2ff5154466fd70b589dab9321322ed0))

### Features

- 🎸 Dependencies update ([8ca12f3](https://github.com/seznam/ima/commit/8ca12f3e1c5f63c733e39aaf63d1fcf6ada967ba))

# [17.0.0-rc.8](https://github.com/seznam/ima/compare/v17.0.0-rc.7...v17.0.0-rc.8) (2019-12-02)

### Bug Fixes

- 🐛 Fix cookie expiration date for Edge ([#15](https://github.com/seznam/ima/issues/15)) ([1b536dd](https://github.com/seznam/ima/commit/1b536dd648ec1ffc367b7af17458e6d5152ad305))
- 🐛 Implement new hot-reload plugin for all examples ([cc5d7bf](https://github.com/seznam/ima/commit/cc5d7bfbc231e4e87199da55fe1c5a3bfe95c1bf))
- 🐛 Use client version of core for browsers ([0e6c808](https://github.com/seznam/ima/commit/0e6c80897cd5af8eebc4a5f696ea0bc40d29acbf))

### Features

- 🎸 added unlisten method and allow hot reloading ([1b5b465](https://github.com/seznam/ima/commit/1b5b46557d9104dc9525adc51e1159b3181239e6))

# [17.0.0-rc.7](https://github.com/seznam/ima/compare/v17.0.0-rc.6...v17.0.0-rc.7) (2019-11-28)

**Note:** Version bump only for package @ima/core

# [17.0.0-rc.6](https://github.com/seznam/ima/compare/v17.0.0-rc.5...v17.0.0-rc.6) (2019-11-26)

**Note:** Version bump only for package @ima/core

# [17.0.0-rc.5](https://github.com/seznam/ima/compare/v17.0.0-rc.4...v17.0.0-rc.5) (2019-11-21)

**Note:** Version bump only for package @ima/core

# [17.0.0-rc.4](https://github.com/seznam/ima/compare/v17.0.0-rc.3...v17.0.0-rc.4) (2019-11-21)

### Bug Fixes

- 🐛 Error page no longer displays white screen ([#4](https://github.com/seznam/ima/issues/4)) ([9345834](https://github.com/seznam/ima/commit/9345834615b154795064117e57c4aa315a752750))

# [17.0.0-rc.3](https://github.com/seznam/ima/compare/v17.0.0-rc.2...v17.0.0-rc.3) (2019-11-07)

**Note:** Version bump only for package @ima/core

# [17.0.0-rc.2](https://github.com/seznam/ima/compare/v17.0.0-rc.1...v17.0.0-rc.2) (2019-11-07)

**Note:** Version bump only for package @ima/core

# [17.0.0-rc.1](https://github.com/seznam/ima/compare/v17.0.0-rc.0...v17.0.0-rc.1) (2019-11-07)

**Note:** Version bump only for package @ima/core

# 17.0.0-rc.0 (2019-11-07)

### Bug Fixes

- **component-utils:** better check for object type ([4caae44](https://github.com/seznam/ima/commit/4caae44295b883656611c92d4a176d5e3eef7e3b))
- **component-utils:** pull-request fixes ([1b2c9e9](https://github.com/seznam/ima/commit/1b2c9e94fcef8dcb26d8b77c3d4c85f9bfc7981e))
- **dictionary:** set current language to dictionary config ([ddb951c](https://github.com/seznam/ima/commit/ddb951cc0cd49ecf851160e7444dd1662390ec32))
- **httpproxy:** must set cookies manually only on server side ([2234693](https://github.com/seznam/ima/commit/2234693d367343d6511bd55b4a6a0a6ccdbe42e9))
- **imaloader:** export now accepts object in key parameter ([bb5f66f](https://github.com/seznam/ima/commit/bb5f66f0c3ee13cbbe43083d81f46e27b1d0b39c))
- **imaloader:** must be in es5 syntax ([07e4bc4](https://github.com/seznam/ima/commit/07e4bc47707748079205b1abb24504b6c73fd5c2))
- **imaloader:** must be written in es5 syntax ([401c345](https://github.com/seznam/ima/commit/401c3455e9a6011a7b7bd2c1f47b100284090e13))
- **main.js:** fix hotreload ([7669056](https://github.com/seznam/ima/commit/7669056bc994f5d08b8b54c8d62a811ecd862114))
- **onload:** wait for DOM to be interactive ([ae915d2](https://github.com/seznam/ima/commit/ae915d2185333648b2063f5af388971765edfec0))
- **pagemanager:** page view can be defined as namespace ([86aa17e](https://github.com/seznam/ima/commit/86aa17e7771d737e0d16d6fde7b63c2e39f09a8f))
- **pagenavigation:** scrollTo fix ([5e4fc35](https://github.com/seznam/ima/commit/5e4fc35e4f9e9d5583e67b36ca4041fe898410a1))
- **partialstate:** fix async bug between view and extension ([f095271](https://github.com/seznam/ima/commit/f0952712bfb273cba83340f812bf05d03943b552))
- **transform:** refactored es6 import statements to use require ([3781a80](https://github.com/seznam/ima/commit/3781a8066231c345ff33684a9c0965d3f67ee1ad))
- **viewadapter:** memoize react context value ([4795f76](https://github.com/seznam/ima/commit/4795f76b438509d475a721ca9375bdcf414ceb59))

### Code Refactoring

- **dictionary:** rename config language attribute ([90bc016](https://github.com/seznam/ima/commit/90bc01673fe2cdd977873465e6aaf71e93cd7df5))

### Features

- **cache:** support for Infinite value in cache ttl field ([5402312](https://github.com/seznam/ima/commit/5402312b5edd09f2267765db3c3157abfe7c4da2))
- **client:** removed server side code from client build ([4cb26e5](https://github.com/seznam/ima/commit/4cb26e52ac1864b3fdff32dd13f833aec3cac0ef))
- **devtool:** removed Devtool class and \$Devtool alias from ima core ([21c2a7e](https://github.com/seznam/ima/commit/21c2a7e3a7db5ce3d5c4741af9a963abb90c7bd6))
- **lifecyclemethod:** allow using async/await in life cycle method ([54f04bf](https://github.com/seznam/ima/commit/54f04bfc578d38fd0e8cef246c22a8be8c257e27))
- **namespace:** added set method to ns ([fd49e9a](https://github.com/seznam/ima/commit/fd49e9a2703126dab6c9f20888dfe3ed90300496))
- **page-renderer:** component utils lazy creation of instances ([61e31a1](https://github.com/seznam/ima/commit/61e31a185e8a59d103182b819823a4b6365d6de2))
- **pagemanager:** support for using async for load and update methods ([aaf9be5](https://github.com/seznam/ima/commit/aaf9be5711aff1a14614deffe5e294548d95064e))
- **pagerenderer:** added new renderer events MOUNTED,UPDATED,UNMOUNTED ([a493e6f](https://github.com/seznam/ima/commit/a493e6f9e09942523f23b2a78f2fa5009e3b3633))
- **transform:** context-api-v17 codemod, transform tests, jscodeshift ([369767b](https://github.com/seznam/ima/commit/369767b65a19ea56ee1680b6b76cc1cef6485f45))

### Performance Improvements

- **hydrate:** removed junk from hydrating app ([876c098](https://github.com/seznam/ima/commit/876c098abf922cf3566c2564ab7f1f6557926a38))

### BREAKING CHANGES

- **dictionary:** Rename config attribute from config.language to config.\$Language in dictionary.
  It's for keeping code style in configuration objects.<|MERGE_RESOLUTION|>--- conflicted
+++ resolved
@@ -1,14 +1,11 @@
 # Change Log
 
-<<<<<<< HEAD
-=======
 ## 19.8.2
 
 ### Patch Changes
 
 - accf8e3: Fixed issue, where scrollTo when navigating back was triggered too early, which resulted in invalid scroll position.
 
->>>>>>> a36140e6
 ## 19.8.1
 
 ### Patch Changes
