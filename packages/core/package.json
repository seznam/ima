--- conflicted
+++ resolved
@@ -32,14 +32,8 @@
       "email": "ondrej.base@firma.seznam.cz"
     }
   ],
-<<<<<<< HEAD
   "main": "./dist/server/index.js",
   "browser": "./dist/client/index.js",
-=======
-  "main": "./dist/server.js",
-  "module": "./dist/server.mjs",
-  "browser": "./dist/client.js",
->>>>>>> d232911d
   "scripts": {
     "dev": "node ../plugin-cli/dist/bin/ima-plugin.js dev",
     "build": "node ../plugin-cli/dist/bin/ima-plugin.js build",
