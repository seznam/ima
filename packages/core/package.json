{
  "name": "@ima/core",
  "version": "19.0.9",
  "description": "IMA.js framework for isomorphic javascript application",
  "keywords": [
    "IMA",
    "IMA.js",
    "Isomorphic",
    "Javascript"
  ],
  "bugs": {
    "url": "https://github.com/seznam/ima/issues"
  },
  "repository": {
    "type": "git",
    "url": "https://github.com/seznam/ima.git",
    "directory": "packages/core"
  },
  "sideEffects": false,
  "license": "MIT",
  "author": "Miroslav Jancarik <miroslav.jancarik@firma.seznam.cz>",
  "contributors": [
    {
      "name": "Martin Urban",
      "email": "martin.urban@firma.seznam.cz"
    },
    {
      "name": "Martin Jurča",
      "email": "martin.jurca@firma.seznam.cz"
    },
    {
      "name": "Ondřej Baše",
      "email": "ondrej.base@firma.seznam.cz"
    }
  ],
<<<<<<< HEAD
=======
  "typedoc": {
    "entryPoint": "./src/index.ts"
  },
>>>>>>> 86d41bd4
  "main": "./dist/cjs/index.js",
  "types": "./dist/esm/client/index.d.ts",
  "exports": {
    ".": {
      "types": "./dist/esm/client/index.d.ts",
      "node": {
        "import": "./dist/esm/server/index.js",
        "require": "./dist/cjs/index.js"
      },
      "default": {
        "import": "./dist/esm/client/index.js",
        "require": "./dist/cjs/index.js"
      }
    },
    "./setupJest.js": "./setupJest.js"
  },
  "scripts": {
    "dev": "node ../plugin-cli/dist/bin/ima-plugin.js dev",
    "build": "node ../plugin-cli/dist/bin/ima-plugin.js build",
    "link": "node ../plugin-cli/dist/bin/ima-plugin.js link",
    "lint": "eslint './**/*.{js,jsx,ts,tsx}'",
    "test": "npm run test:jest && npm run test:size",
    "test:jest": "jest -c jest.config.js",
    "test:size": "size-limit",
    "preversion": "npm test"
  },
  "dependencies": {
    "@ima/helpers": "^19.0.0",
    "@types/node": "^18.13.0",
    "@types/webpack": "^5.28.0",
    "@types/yargs": "^17.0.22",
    "classnames": "^2.3.1",
    "memoize-one": "^6.0.0",
    "type-fest": "^3.7.0"
  },
  "devDependencies": {
    "@ima/plugin-cli": "^19.0.0",
    "@types/express": "^4.17.14",
    "@types/jest": "^29.2.2",
    "@types/merge-deep": "^3.0.0",
    "@types/multer": "^1.4.7",
    "jscodeshift": "^0.14.0"
  },
  "publishConfig": {
    "access": "public",
    "registry": "https://registry.npmjs.org/"
  }
}<|MERGE_RESOLUTION|>--- conflicted
+++ resolved
@@ -33,12 +33,6 @@
       "email": "ondrej.base@firma.seznam.cz"
     }
   ],
-<<<<<<< HEAD
-=======
-  "typedoc": {
-    "entryPoint": "./src/index.ts"
-  },
->>>>>>> 86d41bd4
   "main": "./dist/cjs/index.js",
   "types": "./dist/esm/client/index.d.ts",
   "exports": {
