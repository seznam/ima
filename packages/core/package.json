{
	"name": "ima",
	"version": "0.15.0-beta5",
	"description": "IMA.js framework for isomorphic javascript application",
	"main": "main.js",
	"scripts": {
		"lint": "node_modules/.bin/eslint --fix './**/*.{js,jsx}'",
		"test": "node_modules/.bin/jest",
		"publish-package": "npm test && npm run lint && npm run build && npm publish dist",
		"build": "node node_modules/gulp/bin/gulp.js build"
	},
	"keywords": [
		"IMA",
		"IMA.js",
		"Isomorphic",
		"Javascript"
	],
	"author": "Miroslav Jancarik <miroslav.jancarik@firma.seznam.cz>",
	"contributors": [
		{
			"name": "Martin Urban",
			"email": "martin.urban@firma.seznam.cz"
		},
		{
			"name": "Martin Jurča",
			"email": "martin.jurca@firma.seznam.cz"
		},
		{
			"name": "Ondřej Baše",
			"email": "ondrej.base@firma.seznam.cz"
		}
	],
	"repository": {
		"type": "git",
		"url": "https://github.com/seznam/IMA.js-core.git"
	},
	"bugs": {
		"url": "https://github.com/seznam/IMA.js-core/issues"
	},
	"publishConfig": {
		"registry": "http://registry.npmjs.org/"
	},
	"license": "MIT",
	"devDependencies": {
		"babel-eslint": "^8.0.1",
		"babel-plugin-transform-es2015-modules-commonjs": "^6.26.0",
		"del": "^3.0.0",
		"enzyme": "^3.1.0",
		"eslint": "^4.10.0",
		"eslint-config-last": "^0.0.3",
		"eslint-config-prettier": "^2.7.0",
		"eslint-plugin-jasmine": "^2.9.1",
		"eslint-plugin-jest": "^21.2.0",
		"eslint-plugin-prettier": "^2.3.1",
		"eslint-plugin-react": "^7.4.0",
		"gulp": "github:gulpjs/gulp#c120a94",
		"gulp-babel": "^7.0.0",
		"gulp-plumber": "^1.1.0",
		"gulp-tap": "^1.0.1",
<<<<<<< HEAD
		"jest": "^21.2.1",
		"jsdom": "^11.3.0",
		"prettier": "^1.7.4",
		"prop-types": "^15.6.0",
		"react": "^16.0.0",
		"react-dom": "^16.0.0",
=======
		"jest": "^20.0.4",
		"jsdom": "^11.2.0",
>>>>>>> e329fa28
		"to-mock": "^1.2.0"
	},
	"dependencies": {
		"classnames": "^2.2.5",
		"ima-helpers": "^0.14.0",
		"node-fetch": "^1.7.3"
	},
	"peerDependencies": {
		"prop-types": "15.6.x",
		"react": "16.x",
		"react-dom": "16.x"
	},
	"browserify": {
		"transform": [
			"babelify"
		]
	},
	"jest": {
		"bail": false,
		"verbose": true,
		"testEnvironment": "node",
		"setupFiles": [
			"./test.js",
			"./polyfill/imaLoader.js",
			"./polyfill/imaRunner.js"
		],
		"modulePaths": [
			"<rootDir>/"
		],
		"testRegex": "(/__tests__/.*|(\\.|/)(Spec))\\.jsx?$"
	}
}<|MERGE_RESOLUTION|>--- conflicted
+++ resolved
@@ -16,20 +16,16 @@
 		"Javascript"
 	],
 	"author": "Miroslav Jancarik <miroslav.jancarik@firma.seznam.cz>",
-	"contributors": [
-		{
-			"name": "Martin Urban",
-			"email": "martin.urban@firma.seznam.cz"
-		},
-		{
-			"name": "Martin Jurča",
-			"email": "martin.jurca@firma.seznam.cz"
-		},
-		{
-			"name": "Ondřej Baše",
-			"email": "ondrej.base@firma.seznam.cz"
-		}
-	],
+	"contributors": [{
+		"name": "Martin Urban",
+		"email": "martin.urban@firma.seznam.cz"
+	}, {
+		"name": "Martin Jurča",
+		"email": "martin.jurca@firma.seznam.cz"
+	}, {
+		"name": "Ondřej Baše",
+		"email": "ondrej.base@firma.seznam.cz"
+	}],
 	"repository": {
 		"type": "git",
 		"url": "https://github.com/seznam/IMA.js-core.git"
@@ -57,17 +53,12 @@
 		"gulp-babel": "^7.0.0",
 		"gulp-plumber": "^1.1.0",
 		"gulp-tap": "^1.0.1",
-<<<<<<< HEAD
 		"jest": "^21.2.1",
 		"jsdom": "^11.3.0",
 		"prettier": "^1.7.4",
 		"prop-types": "^15.6.0",
 		"react": "^16.0.0",
 		"react-dom": "^16.0.0",
-=======
-		"jest": "^20.0.4",
-		"jsdom": "^11.2.0",
->>>>>>> e329fa28
 		"to-mock": "^1.2.0"
 	},
 	"dependencies": {
