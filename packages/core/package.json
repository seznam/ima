--- conflicted
+++ resolved
@@ -1,10 +1,6 @@
 {
   "name": "@ima/core",
-<<<<<<< HEAD
   "version": "18.0.0-ts.15",
-=======
-  "version": "18.0.0-rc.14",
->>>>>>> 93c78d98
   "description": "IMA.js framework for isomorphic javascript application",
   "keywords": [
     "IMA",
@@ -37,15 +33,9 @@
       "email": "ondrej.base@firma.seznam.cz"
     }
   ],
-<<<<<<< HEAD
-  "main": "./dist/server/index.js",
-  "browser": "./dist/client/index.js",
-  "types": "./dist/client/index.d.ts",
-=======
   "main": "./dist/cjs/index.js",
   "module": "./dist/esm/server/index.js",
   "browser": "./dist/esm/client/index.js",
->>>>>>> 93c78d98
   "scripts": {
     "dev": "node ../plugin-cli/dist/bin/ima-plugin.js dev",
     "build": "node ../plugin-cli/dist/bin/ima-plugin.js build",
@@ -62,14 +52,10 @@
     "memoize-one": "^6.0.0"
   },
   "devDependencies": {
-<<<<<<< HEAD
-    "@ima/plugin-cli": "^18.0.0-rc.1",
+    "@ima/plugin-cli": "^18.0.0-rc.5",
     "@types/express": "^4.17.14",
     "@types/jest": "^29.0.3",
     "@types/multer": "^1.4.7",
-=======
-    "@ima/plugin-cli": "^18.0.0-rc.5",
->>>>>>> 93c78d98
     "jscodeshift": "^0.13.1"
   },
   "publishConfig": {
