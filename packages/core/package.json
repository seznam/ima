{
  "name": "ima",
  "version": "0.16.5",
  "description": "IMA.js framework for isomorphic javascript application",
  "main": "ima.server.cjs.js",
  "module": "ima.server.esm.js",
  "scripts": {
    "lint": "node_modules/.bin/eslint -c ./.eslintrc.js --fix './**/*.{js,jsx}' --ignore-path ./.prettierignore",
    "test": "node_modules/.bin/jest --no-watchman",
    "benchmark": "utils/benchmark/benchmark.sh",
    "preversion": "npm test && npm run lint && npm run doc",
<<<<<<< HEAD
    "postversion": "npm run changelog && npm run clean && npm run build && npm run doc && git add docs/. && git commit -am $npm_package_version && git tag $npm_package_version && git push && git push --tags && npm publish dist && npm run clean",
    "clean": "node_modules/.bin/gulp clean",
    "build": "node_modules/.bin/gulp build && node_modules/.bin/rollup --config",
=======
    "postversion": "npm run build && npm run doc && git add docs/. && git commit -am $npm_package_version && git tag $npm_package_version && git push && git push --tags && npm publish dist",
    "build": "node_modules/.bin/gulp build",
>>>>>>> 996bed94
    "doc": "node_modules/.bin/gulp doc",
    "commit": "node_modules/.bin/git-cz",
    "precommit": "node_modules/.bin/lint-staged",
    "changelog": "node_modules/.bin/conventional-changelog -p angular -i CHANGELOG.md -s -r 1"
  },
  "keywords": [
    "IMA",
    "IMA.js",
    "Isomorphic",
    "Javascript"
  ],
  "author": "Miroslav Jancarik <miroslav.jancarik@firma.seznam.cz>",
  "contributors": [
    {
      "name": "Martin Urban",
      "email": "martin.urban@firma.seznam.cz"
    },
    {
      "name": "Martin Jurča",
      "email": "martin.jurca@firma.seznam.cz"
    },
    {
      "name": "Ondřej Baše",
      "email": "ondrej.base@firma.seznam.cz"
    }
  ],
  "repository": {
    "type": "git",
    "url": "https://github.com/seznam/IMA.js-core.git"
  },
  "bugs": {
    "url": "https://github.com/seznam/IMA.js-core/issues"
  },
  "publishConfig": {
    "registry": "https://registry.npmjs.org/"
  },
  "license": "MIT",
  "devDependencies": {
    "@babel/core": "^7.4.0",
    "@babel/plugin-transform-modules-commonjs": "^7.4.0",
    "@commitlint/cli": "^7.5.0",
    "@commitlint/config-conventional": "^7.5.0",
    "@fortawesome/fontawesome-free": "^5.8.1",
    "autocannon": "^3.2.1",
    "babel-eslint": "^10.0.1",
    "bulma": "^0.7.1",
    "commitizen": "^3.0.0",
    "cz-conventional-changelog": "^2.1.0",
    "del": "^3.0.0",
    "enzyme": "^3.8.0",
    "eslint": "^5.15.3",
    "eslint-config-last": "^0.0.5",
    "eslint-config-prettier": "^4.0.0",
    "eslint-plugin-jasmine": "^2.9.3",
    "eslint-plugin-jest": "^22.4.1",
    "eslint-plugin-prettier": "^3.0.1",
    "eslint-plugin-react": "^7.12.4",
    "fs-extra": "^7.0.0",
    "gulp": "^4.0.0",
    "gulp-change": "^1.0.0",
    "gulp-rename": "^1.3.0",
    "husky": "^1.3.1",
    "jest": "^24.5.0",
    "jsdoc-to-markdown": "^4.0.1",
    "jsdom": "^14.0.0",
    "lint-staged": "^8.1.5",
    "lunr": "^2.3.3",
    "prettier": "^1.16.4",
    "prop-types": "^15.6.2",
    "react": "16.8.5",
    "react-dom": "16.8.5",
    "rollup": "^1.7.0",
    "rollup-plugin-jscc": "^1.0.0",
    "rollup-plugin-json": "^4.0.0",
    "rollup-plugin-replace": "^2.1.1",
    "to-mock": "^1.5.0",
    "verdaccio": "^3.11.0"
  },
  "dependencies": {
    "classnames": "^2.2.6",
    "ima-helpers": "^0.16.0",
    "node-fetch": "^2.1.2"
  },
  "peerDependencies": {
    "prop-types": "15.x",
    "react": "16.x",
    "react-dom": "16.x"
  },
  "browserify": {
    "transform": [
      "ima-clientify",
      "loose-envify",
      "babelify"
    ]
  },
  "lint-staged": {
    "linters": {
      "**/*.{js,jsx}": [
        "node_modules/.bin/eslint -c ./.eslintrc.js --fix --ignore-path ./.prettierignore",
        "git add"
      ]
    },
    "ignore": [
      "/(dist|coverage|docs|doc|node_modules)/**/*"
    ]
  },
  "config": {
    "commitizen": {
      "path": "node_modules/cz-conventional-changelog"
    }
  },
  "commitlint": {
    "extends": [
      "@commitlint/config-conventional"
    ]
  },
  "husky": {
    "hooks": {
      "pre-commit": "npm run precommit",
      "commit-msg": "node_modules/.bin/commitlint -E HUSKY_GIT_PARAMS"
    }
  },
  "jest": {
    "bail": false,
    "verbose": true,
    "testEnvironment": "node",
    "setupFiles": [
      "./test.js",
      "./polyfill/imaLoader.js",
      "./polyfill/imaRunner.js"
    ],
    "modulePaths": [
      "<rootDir>/"
    ],
    "testRegex": "(/__tests__/.*|(\\.|/)(Spec))\\.jsx?$"
  }
}<|MERGE_RESOLUTION|>--- conflicted
+++ resolved
@@ -9,14 +9,9 @@
     "test": "node_modules/.bin/jest --no-watchman",
     "benchmark": "utils/benchmark/benchmark.sh",
     "preversion": "npm test && npm run lint && npm run doc",
-<<<<<<< HEAD
     "postversion": "npm run changelog && npm run clean && npm run build && npm run doc && git add docs/. && git commit -am $npm_package_version && git tag $npm_package_version && git push && git push --tags && npm publish dist && npm run clean",
     "clean": "node_modules/.bin/gulp clean",
     "build": "node_modules/.bin/gulp build && node_modules/.bin/rollup --config",
-=======
-    "postversion": "npm run build && npm run doc && git add docs/. && git commit -am $npm_package_version && git tag $npm_package_version && git push && git push --tags && npm publish dist",
-    "build": "node_modules/.bin/gulp build",
->>>>>>> 996bed94
     "doc": "node_modules/.bin/gulp doc",
     "commit": "node_modules/.bin/git-cz",
     "precommit": "node_modules/.bin/lint-staged",
@@ -29,20 +24,16 @@
     "Javascript"
   ],
   "author": "Miroslav Jancarik <miroslav.jancarik@firma.seznam.cz>",
-  "contributors": [
-    {
-      "name": "Martin Urban",
-      "email": "martin.urban@firma.seznam.cz"
-    },
-    {
-      "name": "Martin Jurča",
-      "email": "martin.jurca@firma.seznam.cz"
-    },
-    {
-      "name": "Ondřej Baše",
-      "email": "ondrej.base@firma.seznam.cz"
-    }
-  ],
+  "contributors": [{
+    "name": "Martin Urban",
+    "email": "martin.urban@firma.seznam.cz"
+  }, {
+    "name": "Martin Jurča",
+    "email": "martin.jurca@firma.seznam.cz"
+  }, {
+    "name": "Ondřej Baše",
+    "email": "ondrej.base@firma.seznam.cz"
+  }],
   "repository": {
     "type": "git",
     "url": "https://github.com/seznam/IMA.js-core.git"
