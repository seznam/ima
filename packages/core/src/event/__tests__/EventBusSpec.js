import toMock from 'to-mock';
import EventBus, { IMA_EVENT } from '../EventBusImpl';
import Window from 'src/window/Window';

describe('ima.core.event.EventBusImpl', () => {
  let listeners = {
    listener1: () => {},
    listener2: () => {},
  };

  let eventSource = {
    dispatchEvent: () => {},
  };
  let notEventSource = {};
  let eventTarget = {};
  let event = 'event';
  //let IMA_EVENT = '$IMA.CustomEvent';
  let data = {
    data: 'data',
  };

  let MockedWindow = toMock(Window);
  let windowInterface = null;
  let eventBus = null;

  beforeEach(() => {
    windowInterface = new MockedWindow();
    eventBus = new EventBus(windowInterface);
  });

  describe('listen method', () => {
    it('should bind listener for specific event', () => {
<<<<<<< HEAD
      jest.spyOn(windowInterface, 'bindEventListener').mockImplementation();
=======
      jest
        .spyOn(windowInterface, 'bindEventListener')
        .mockImplementation(() => {});
>>>>>>> d9f87b0d

      eventBus.listen(eventTarget, event, listeners.listener1);
      eventBus.listen(eventTarget, event, listeners.listener2);

      expect(windowInterface.bindEventListener.mock.calls).toHaveLength(2);
      expect(windowInterface.bindEventListener.mock.calls[0][0]).toStrictEqual(
        eventTarget
      );
      expect(windowInterface.bindEventListener.mock.calls[0][1]).toBe(
        IMA_EVENT
      );
      expect(windowInterface.bindEventListener.mock.calls[1][0]).toStrictEqual(
        eventTarget
      );
      expect(windowInterface.bindEventListener.mock.calls[1][1]).toBe(
        IMA_EVENT
      );
    });
  });

  describe('listenAll method', () => {
    it('should bind listener for any event', () => {
<<<<<<< HEAD
      jest.spyOn(windowInterface, 'bindEventListener');
=======
      jest
        .spyOn(windowInterface, 'bindEventListener')
        .mockImplementation(() => {});
>>>>>>> d9f87b0d

      eventBus.listenAll(eventTarget, listeners.listener1);
      eventBus.listenAll(eventTarget, listeners.listener2);

      expect(windowInterface.bindEventListener.mock.calls).toHaveLength(2);
      expect(windowInterface.bindEventListener.mock.calls[0][0]).toStrictEqual(
        eventTarget
      );
      expect(windowInterface.bindEventListener.mock.calls[0][1]).toBe(
        IMA_EVENT
      );
      expect(windowInterface.bindEventListener.mock.calls[1][0]).toStrictEqual(
        eventTarget
      );
      expect(windowInterface.bindEventListener.mock.calls[1][1]).toBe(
        IMA_EVENT
      );
    });
  });

  describe('fire method', () => {
    it('should fire event for listeners', () => {
<<<<<<< HEAD
      jest.spyOn(eventSource, 'dispatchEvent').mockImplementation();
=======
      jest.spyOn(eventSource, 'dispatchEvent').mockImplementation(() => {});
>>>>>>> d9f87b0d
      jest
        .spyOn(windowInterface, 'createCustomEvent')
        .mockImplementation((IMA_EVENT, options) => {
          return options;
        });

      let event = 'event1';
      let data = { data: '' };

      eventBus.fire(eventSource, event, data);

      expect(eventSource.dispatchEvent.mock.calls).toHaveLength(1);

      expect(eventSource.dispatchEvent.mock.calls[0][0].detail.eventName).toBe(
        event
      );
      expect(
        eventSource.dispatchEvent.mock.calls[0][0].detail.data
      ).toStrictEqual(data);
      expect(eventSource.dispatchEvent.mock.calls[0][0].bubbles).toBeTruthy();
      expect(
        eventSource.dispatchEvent.mock.calls[0][0].cancelable
      ).toBeTruthy();
    });

    it('should throw error for incorrect eventSource', () => {
      expect(() => {
        eventBus.fire(notEventSource, event, data);
      }).toThrow();
    });
  });

  describe('unlisten method', () => {
    it('should unbind bound listeners', () => {
<<<<<<< HEAD
      jest.spyOn(windowInterface, 'unbindEventListener').mockImplementation();
=======
      jest
        .spyOn(windowInterface, 'unbindEventListener')
        .mockImplementation(() => {});
>>>>>>> d9f87b0d

      eventBus.listen(eventTarget, event, listeners.listener1);
      eventBus.unlisten(eventTarget, event, listeners.listener1);

      expect(windowInterface.unbindEventListener.mock.calls).toHaveLength(1);
      expect(
        windowInterface.unbindEventListener.mock.calls[0][0]
      ).toStrictEqual(eventTarget);
      expect(windowInterface.unbindEventListener.mock.calls[0][1]).toBe(
        IMA_EVENT
      );
    });
  });

  describe('unlistenAll method', () => {
    it('should unbind bound listeners', () => {
<<<<<<< HEAD
      jest.spyOn(windowInterface, 'unbindEventListener').mockImplementation();
=======
      jest
        .spyOn(windowInterface, 'unbindEventListener')
        .mockImplementation(() => {});
>>>>>>> d9f87b0d

      eventBus.listenAll(eventTarget, listeners.listener1);
      eventBus.unlistenAll(eventTarget, listeners.listener1);

      expect(windowInterface.unbindEventListener.mock.calls).toHaveLength(1);
      expect(
        windowInterface.unbindEventListener.mock.calls[0][0]
      ).toStrictEqual(eventTarget);
      expect(windowInterface.unbindEventListener.mock.calls[0][1]).toBe(
        IMA_EVENT
      );
    });
  });
});<|MERGE_RESOLUTION|>--- conflicted
+++ resolved
@@ -30,13 +30,9 @@
 
   describe('listen method', () => {
     it('should bind listener for specific event', () => {
-<<<<<<< HEAD
-      jest.spyOn(windowInterface, 'bindEventListener').mockImplementation();
-=======
       jest
         .spyOn(windowInterface, 'bindEventListener')
         .mockImplementation(() => {});
->>>>>>> d9f87b0d
 
       eventBus.listen(eventTarget, event, listeners.listener1);
       eventBus.listen(eventTarget, event, listeners.listener2);
@@ -59,13 +55,9 @@
 
   describe('listenAll method', () => {
     it('should bind listener for any event', () => {
-<<<<<<< HEAD
-      jest.spyOn(windowInterface, 'bindEventListener');
-=======
       jest
         .spyOn(windowInterface, 'bindEventListener')
         .mockImplementation(() => {});
->>>>>>> d9f87b0d
 
       eventBus.listenAll(eventTarget, listeners.listener1);
       eventBus.listenAll(eventTarget, listeners.listener2);
@@ -88,11 +80,7 @@
 
   describe('fire method', () => {
     it('should fire event for listeners', () => {
-<<<<<<< HEAD
-      jest.spyOn(eventSource, 'dispatchEvent').mockImplementation();
-=======
       jest.spyOn(eventSource, 'dispatchEvent').mockImplementation(() => {});
->>>>>>> d9f87b0d
       jest
         .spyOn(windowInterface, 'createCustomEvent')
         .mockImplementation((IMA_EVENT, options) => {
@@ -127,13 +115,9 @@
 
   describe('unlisten method', () => {
     it('should unbind bound listeners', () => {
-<<<<<<< HEAD
-      jest.spyOn(windowInterface, 'unbindEventListener').mockImplementation();
-=======
       jest
         .spyOn(windowInterface, 'unbindEventListener')
         .mockImplementation(() => {});
->>>>>>> d9f87b0d
 
       eventBus.listen(eventTarget, event, listeners.listener1);
       eventBus.unlisten(eventTarget, event, listeners.listener1);
@@ -150,13 +134,9 @@
 
   describe('unlistenAll method', () => {
     it('should unbind bound listeners', () => {
-<<<<<<< HEAD
-      jest.spyOn(windowInterface, 'unbindEventListener').mockImplementation();
-=======
       jest
         .spyOn(windowInterface, 'unbindEventListener')
         .mockImplementation(() => {});
->>>>>>> d9f87b0d
 
       eventBus.listenAll(eventTarget, listeners.listener1);
       eventBus.unlistenAll(eventTarget, listeners.listener1);
