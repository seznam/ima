--- conflicted
+++ resolved
@@ -121,13 +121,8 @@
 
   describe('fire method', () => {
     it('should fire event for handlers', () => {
-<<<<<<< HEAD
-      jest.spyOn(handlers, 'handler1');
-      jest.spyOn(handlers, 'handler2');
-=======
       const handler1Spy = jest.spyOn(handlers, 'handler1');
       const handler2Spy = jest.spyOn(handlers, 'handler2');
->>>>>>> d9f87b0d
 
       //Instance of mocked Jest function !== Function, wrapper is needed =>  https://github.com/facebook/jest/issues/6329
       const handler1SpyWrapper = (...args) => {
