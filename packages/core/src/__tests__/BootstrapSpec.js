import Bootstrap from '../Bootstrap';
import ObjectContainer from '../ObjectContainer';
import namespace from '../namespace';

describe('bootstrap', () => {
  let bootstrap = null;
  let objectContainer = null;
  let environments = {
    prod: {},
    test: {},
    dev: {},
  };
  let plugin = {
    $registerImaPlugin: () => {},
    initSettings: () => environments,
    initBind: () => {},
  };
  let bootConfig = {
    settings: {
      $Env: 'prod',
    },
    plugins: [{ name: 'test-plugin', module: plugin }],
    initSettings: () => environments,
    initBindIma: () => {},
    initBindApp: () => {},
    initRoutes: () => {},
    bind: {},
    routes: {},
  };

  beforeEach(() => {
    objectContainer = new ObjectContainer(namespace);
    bootstrap = new Bootstrap(objectContainer);

    bootstrap._config = bootConfig;
  });

  describe('run method', () => {
    beforeEach(() => {
      spyOn(bootstrap, '_initSettings').and.stub();

      spyOn(bootstrap, '_bindDependencies').and.stub();

      spyOn(bootstrap, '_initServices').and.stub();

      spyOn(bootstrap, '_initRoutes').and.stub();

      bootstrap.run(bootConfig);
    });

    it('should initialize settings', () => {
      expect(bootstrap._initSettings).toHaveBeenCalled();
    });

    it('should bind dependencies', () => {
      expect(bootstrap._bindDependencies).toHaveBeenCalled();
    });

    it('should initialize services', () => {
      expect(bootstrap._initServices).toHaveBeenCalled();
    });

    it('should initialize routes', () => {
      expect(bootstrap._initRoutes).toHaveBeenCalled();
    });
  });

<<<<<<< HEAD
=======
  describe('_initSettings method', () => {
    beforeEach(() => {
      spyOn(bootstrap, '_getEnvironmentSetting').and.returnValue({});
    });

    it('should call initSettings method for app', () => {
      spyOn(bootConfig, 'initSettings').and.callThrough();

      bootstrap._initSettings();

      expect(bootConfig.initSettings).toHaveBeenCalled();
    });

    it('should call initSettings method for plugin', () => {
      spyOn(plugin, 'initSettings').and.callThrough();

      bootstrap._initSettings();

      expect(plugin.initSettings).toHaveBeenCalled();
    });
  });

>>>>>>> 9f3678a8
  describe('_bindDependencies method', () => {
    it('should set ima binding state to object container', () => {
      spyOn(objectContainer, 'setBindingState').and.callThrough();

      bootstrap._bindDependencies();

      expect(objectContainer.setBindingState).toHaveBeenCalledWith(
        ObjectContainer.IMA_BINDING_STATE
      );
    });

    it('should set plugin binding state to object container', () => {
      spyOn(objectContainer, 'setBindingState').and.callThrough();

      bootstrap._bindDependencies();

      expect(objectContainer.setBindingState).toHaveBeenCalledWith(
        ObjectContainer.PLUGIN_BINDING_STATE,
        'test-plugin'
      );
    });

    it('should set app binding state to object container', () => {
      spyOn(objectContainer, 'setBindingState').and.callThrough();

      bootstrap._bindDependencies();

      expect(objectContainer.setBindingState).toHaveBeenCalledWith(
        ObjectContainer.APP_BINDING_STATE
      );
    });

    it('should bind ima', () => {
      spyOn(bootConfig, 'initBindIma');

      bootstrap._bindDependencies();

      expect(bootConfig.initBindIma).toHaveBeenCalledWith(
        namespace,
        objectContainer,
        {
          $Env: 'prod',
          __meta__: {},
        },
        'ima.core'
      );
    });

    it('should bind ima plugin', () => {
      spyOn(plugin, 'initBind');

      bootstrap._bindDependencies();

      expect(plugin.initBind).toHaveBeenCalledWith(
        namespace,
        objectContainer,
        {
          $Env: 'prod',
          __meta__: {},
        },
        'test-plugin'
      );
    });

    it('should bind app', () => {
      spyOn(bootConfig, 'initBindApp');

      bootstrap._bindDependencies();

      expect(bootConfig.initBindApp).toHaveBeenCalledWith(
        namespace,
        objectContainer,
        {
          $Env: 'prod',
          __meta__: {},
        },
        'app'
      );
    });
  });

  describe('_initRoutes method', () => {
    it('should initalize app route', () => {
      let router = {};

      spyOn(bootConfig, 'initRoutes');
      spyOn(objectContainer, 'get').and.returnValue(router);

      bootstrap._initRoutes();

      expect(bootConfig.initRoutes).toHaveBeenCalledWith(
        namespace,
        objectContainer,
        bootConfig.routes,
        router
      );
    });
  });
});<|MERGE_RESOLUTION|>--- conflicted
+++ resolved
@@ -65,8 +65,6 @@
     });
   });
 
-<<<<<<< HEAD
-=======
   describe('_initSettings method', () => {
     beforeEach(() => {
       spyOn(bootstrap, '_getEnvironmentSetting').and.returnValue({});
@@ -89,7 +87,6 @@
     });
   });
 
->>>>>>> 9f3678a8
   describe('_bindDependencies method', () => {
     it('should set ima binding state to object container', () => {
       spyOn(objectContainer, 'setBindingState').and.callThrough();
