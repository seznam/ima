import React from 'react';
import ControllerInterface from '../controller/Controller';
import ServerPageRenderer from '../page/renderer/ServerPageRenderer';
import Response from '../router/Response';
import * as ima from '../index';

jest.mock('fs');
jest.mock('path', () => {
  const original = jest.requireActual('path');
  const resolve = (...args) => {
    if (args[1] === undefined && args[0] === '@ima/core') {
      return original.join(process.cwd(), 'index.js');
    }

    return original.resolve(...args);
  };

  return Object.assign({}, original, { resolve });
});

describe('render server application', () => {
  let router = null;
  let ReactDOM = {
    render() {
      return {
        setState: () => {},
      };
    },
  };
  let expressReponse = {
    send() {},
    status() {},
  };

  let routerConfig = {
    $Protocol: 'http:',
    $Root: '',
    $LanguagePartPath: '',
    $Host: 'www.domain.com',
  };

  let options = {
    onlyUpdate: false,
    autoScroll: true,
    allowSPA: true,
    documentView: null,
  };

  function View() {
    return React.createElement('div', {});
  }

  class Controller extends ControllerInterface {
    getHttpStatus() {
      return 200;
    }

    getExtensions() {
      return [];
    }

    load() {
      return { hello: 'Hello' };
    }
  }

  beforeAll(done => {
    let app = ima.createImaApp();
    let bootConfig = ima.getClientBootConfig(
      Object.assign(
        {
          initServicesApp: (ns, oc) => {
            oc.get(Response).init(expressReponse);
          },
          initBindApp: () => {},
          initRoutes: () => {},
        },
        {
          initBindApp: (ns, oc) => {
            router = oc.get('$Router');
            router.init(routerConfig);
            router.add(
              'reviveClientApp',
              '/reviveClientApp',
              Controller,
              View,
              options
            );

            oc.inject(Controller, []);

            if (!oc.has('$Utils')) {
              oc.constant('$Utils', {});
            }
          },
        }
      )
    );
    ima.bootClientApp(app, bootConfig);

<<<<<<< HEAD
    jest.spyOn(ReactDOM, 'render');
=======
    jest.spyOn(ReactDOM, 'render').mockImplementation(() => {});
>>>>>>> d9f87b0d

    done();
  });

  it('should response with status code 200, content null and pageState', done => {
    jest
      .spyOn(ServerPageRenderer.prototype, '_renderPageContentToString')
      .mockReturnValue('html');

    router
      .route('/reviveClientApp')
      .then(response => {
        expect(response.status).toBe(200);
        expect(response.content).toBe('html');
        expect(response.pageState).toStrictEqual({ hello: 'Hello' });
        done();
      })
      .catch(error => {
        done(error);
      });
  });
});<|MERGE_RESOLUTION|>--- conflicted
+++ resolved
@@ -98,11 +98,7 @@
     );
     ima.bootClientApp(app, bootConfig);
 
-<<<<<<< HEAD
-    jest.spyOn(ReactDOM, 'render');
-=======
     jest.spyOn(ReactDOM, 'render').mockImplementation(() => {});
->>>>>>> d9f87b0d
 
     done();
   });
