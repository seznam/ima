--- conflicted
+++ resolved
@@ -41,12 +41,8 @@
     request.init({});
     response.init({}, transformFunction);
 
-<<<<<<< HEAD
-    jest.spyOn(request, 'getCookieHeader').mockReturnValue(cookieString);
-=======
     requestGetCookieHeaderSpy = spyOn(request, 'getCookieHeader');
     requestGetCookieHeaderSpy.and.returnValue(cookieString);
->>>>>>> 814bd3e9
 
     jest.spyOn(response, 'setCookie').mockImplementation();
 
@@ -93,13 +89,8 @@
   it('should be delete all cookies', () => {
     cookie.clear();
 
-<<<<<<< HEAD
-    expect(response.setCookie.mock.calls.length).toEqual(2);
-    expect(cookie._storage.size).toEqual(0);
-=======
     expect(response.setCookie.calls.count()).toBe(2);
     expect(cookie._storage.size).toBe(0);
->>>>>>> 814bd3e9
   });
 
   it('should be get cookies string', () => {
@@ -108,9 +99,6 @@
     expect(cookie.getCookiesStringForCookieHeader()).toBe(
       cookiesStringForCookieHeader
     );
-<<<<<<< HEAD
-    expect(cookie._transformFunction.encode.mock.calls.length).toEqual(2);
-=======
     expect(cookie._transformFunction.encode.calls.count()).toBe(2);
   });
 
@@ -163,7 +151,6 @@
       expect(cookie._storage.get('cok1').options.sameSite).toBe('Lax');
       expect(cookie._storage.get('cok2').options.path).toBe('/');
     });
->>>>>>> 814bd3e9
   });
 
   describe('set method', () => {
@@ -314,11 +301,7 @@
 
       cookie._recomputeCookieMaxAgeAndExpires(options);
 
-<<<<<<< HEAD
-      expect(options.expires).toEqual(expect.any(Date));
-=======
       expect(options.expires).toStrictEqual(expect.any(Date));
->>>>>>> 814bd3e9
     });
 
     it('should compute maxAge as number', () => {
@@ -326,11 +309,7 @@
 
       cookie._recomputeCookieMaxAgeAndExpires(options);
 
-<<<<<<< HEAD
-      expect(options.maxAge).toEqual(expect.any(Number));
-=======
       expect(options.maxAge).toStrictEqual(expect.any(Number));
->>>>>>> 814bd3e9
     });
 
     it('should compute maxAge as number and expires as date', () => {
@@ -338,13 +317,8 @@
 
       cookie._recomputeCookieMaxAgeAndExpires(options);
 
-<<<<<<< HEAD
-      expect(options.maxAge).toEqual(expect.any(Number));
-      expect(options.expires).toEqual(expect.any(Date));
-=======
       expect(options.maxAge).toStrictEqual(expect.any(Number));
       expect(options.expires).toStrictEqual(expect.any(Date));
->>>>>>> 814bd3e9
     });
   });
 });