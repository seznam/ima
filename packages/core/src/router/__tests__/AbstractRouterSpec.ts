<<<<<<< HEAD
import GenericError from '../../error/GenericError';
import DispatcherImpl from '../../event/DispatcherImpl';
import PageManager from '../../page/manager/PageManager';
import AbstractRouter from '../AbstractRouter';
import AbstractRoute from '../AbstractRoute';
import { ActionTypes } from '../ActionTypes';
import RouteEvents from '../Events';
import RouteFactory from '../RouteFactory';
import RouteNames from '../RouteNames';
=======
/* eslint-disable @typescript-eslint/ban-ts-comment */
/* eslint-disable jest/no-conditional-expect */
>>>>>>> 305ab418
import { toMockedInstance } from 'to-mock';
import { RouteAction } from '../Router';

import { GenericError } from '../../error/GenericError';
import { DispatcherImpl } from '../../event/DispatcherImpl';
import { PageManager } from '../../page/manager/PageManager';
import { AbstractRoute } from '../AbstractRoute';
import { AbstractRouter } from '../AbstractRouter';
import { ActionTypes } from '../ActionTypes';
import { RouteFactory } from '../RouteFactory';
import { RouteNames } from '../RouteNames';
import { RouterEvents } from '../RouterEvents';
import { RouterMiddleware } from '../RouterMiddleware';

class MockedAbstractRouter extends AbstractRouter {
  getPath = jest.fn();
  listen = jest.fn();
  redirect = jest.fn();
  unlisten = jest.fn();
}

class MockedPageManager extends PageManager {
  init = jest.fn();
  destroy = jest.fn();
  manage = jest.fn();
}

describe('ima.core.router.AbstractRouter', () => {
  let router: MockedAbstractRouter;
  const pageManager = new MockedPageManager();
  let routeFactory = toMockedInstance(RouteFactory);
  const dispatcher = toMockedInstance(DispatcherImpl);
  const config = {
    $Protocol: 'http:',
    $Root: '/root',
    $LanguagePartPath: '',
    $Host: 'www.domain.com',
  };
  const options = {
    onlyUpdate: false,
    autoScroll: true,
    documentView: null,
    managedRootView: null,
    viewAdapter: null,
    middlewares: [],
  };
  const globalMiddleware = jest.fn();
  const homeRouteMiddleware = jest.fn();
  const action: RouteAction = {
    type: ActionTypes.REDIRECT,
  };
  const errorAction = {
    type: ActionTypes.ERROR,
    url: 'http://www.domain.com/root/currentRoutePath',
  };
  const currentRoutePath = '/currentRoutePath';
  const Controller = function Controller() {
    return {};
  };
  const View = function View() {
    return {};
  };
  const redirectAction = {
    type: ActionTypes.ERROR,
    url: 'http://www.domain.com/root/user/2345',
  };

  beforeEach(() => {
    routeFactory = new RouteFactory();
    router = new MockedAbstractRouter(
      pageManager,
      routeFactory,
      dispatcher,
      30000
    );

    jest.spyOn(router, 'getPath').mockReturnValue(currentRoutePath);

    router.init(config);

    router.use(globalMiddleware);
    router.add('home', '/', Controller, View, {
      middlewares: [homeRouteMiddleware],
    });
    router.add('contact', '/contact', Controller, View, options);
  });

  afterEach(() => {
    jest.clearAllMocks();
  });

  it('should have 2 routes in Array and 1 global middleware', () => {
    expect(router['_routeHandlers'].size).toBe(3);
  });

  it('should remove path from router', () => {
    router.remove('home');

    expect(router['_routeHandlers'].size).toBe(2);
  });

  it('should return absolute current url', () => {
    expect(router.getUrl()).toBe('http://www.domain.com/root/currentRoutePath');
  });

  it('should return base url of application', () => {
    expect(router.getBaseUrl()).toBe('http://www.domain.com/root');
  });

  it('should return route and middlewares in line for defined path', () => {
    const { route, middlewares } = router._getRouteHandlersByPath('/');

    expect((route as AbstractRoute).getName()).toBe('home');
    expect(middlewares).toHaveLength(1);
  });

  describe('add method', () => {
    it('should be throw error if you try add route with exists name', () => {
      expect(() => {
        router.add('home', '/home', Controller, View, options);
      }).toThrow();
    });

    it('should create new ima.core.Route', () => {
      jest.spyOn(routeFactory, 'createRoute');

      router.add('routeName', '/newRoutePath', Controller, View, options);

      expect(routeFactory.createRoute).toHaveBeenCalledWith(
        'routeName',
        '/newRoutePath',
        Controller,
        View,
        options
      );
    });
  });

  describe('use method', () => {
    it('should add new ima.core.router.RouterMiddleware', () => {
      jest.spyOn(router['_routeHandlers'], 'set');

      router.use(globalMiddleware);

      expect(router['_routeHandlers'].set).toHaveBeenCalledWith(
        'middleware-1',
        globalMiddleware
      );
    });
  });

  describe('getCurrentRouteInfo method', () => {
    const routeName = 'link';
    const path = '/link';
    let route: AbstractRoute;
    const params = {};

    beforeEach(() => {
      route = routeFactory.createRoute(
        routeName,
        path,
        Controller,
        View,
        options
      );
    });

    it('should throw error for not existing route', () => {
      router.getPath.mockReturnValue(null);

      expect(() => {
        router.getCurrentRouteInfo();
      }).toThrow();
    });

    it('should return current route information', () => {
      router.getPath.mockReturnValue(path);
      jest
        .spyOn(router, '_getRouteHandlersByPath')
        .mockReturnValue({ route, middlewares: [] });
      jest.spyOn(route, 'extractParameters').mockReturnValue(params);

      expect(router.getCurrentRouteInfo()).toStrictEqual({
        route,
        params,
        path,
      });
    });
  });

  describe('link method', () => {
    const routeName = 'link';
    const path = '/link';
    const baseUrl = 'baseUrl';

    beforeEach(() => {
      router.add(routeName, path, Controller, View, options);
    });

    afterEach(() => {
      router.remove(routeName);
    });

    it('should return link for valid route with params', () => {
      jest.spyOn(router, 'getBaseUrl').mockReturnValue(baseUrl);

      expect(router.link(routeName, {})).toBe(baseUrl + path);
    });

    it('should throw Error for not valid route with params', () => {
      jest.spyOn(router['_routeHandlers'], 'has').mockReturnValue(false);

      expect(() => {
        router.link('xxx', {});
      }).toThrow();
    });
  });

  describe('route method', () => {
    const routeName = 'link';
    const path = '/link';
    let route: AbstractRoute;
    const routeMiddleware = jest.fn();

    beforeEach(() => {
      route = routeFactory.createRoute(routeName, path, Controller, View, {
        middlewares: [routeMiddleware],
      });
    });

    it('should handle valid route path', async () => {
      jest.spyOn(router, '_getRouteHandlersByPath').mockReturnValue({
        route,
        middlewares: [],
      });

      jest.spyOn(router, '_handle').mockImplementation();

      jest.spyOn(route, 'extractParameters');

      await router.route(path, options, action);

      expect(route.extractParameters).toHaveBeenCalled();
      expect(router['_currentlyRoutedPath']).toBe(path);
      expect(router._handle).toHaveBeenCalledWith(route, {}, options, action);
    });

    it('should handle valid route path with middlewares', async () => {
      const middlewaresMock = [globalMiddleware];
      jest.spyOn(router, '_getRouteHandlersByPath').mockReturnValue({
        route,
        middlewares: middlewaresMock,
      });

      jest.spyOn(router, '_handle').mockImplementation();
      jest.spyOn(router, '_runMiddlewares');

      jest.spyOn(route, 'extractParameters');

      await router.route(path, options, action);

      expect(route.extractParameters).toHaveBeenCalled();
      expect(router['_currentlyRoutedPath']).toBe(path);
      expect(router._handle).toHaveBeenCalledWith(route, {}, options, action);
      expect(router._runMiddlewares).toHaveBeenNthCalledWith(
        1,
        middlewaresMock,
        {},
        { route, action }
      );
      expect(router._runMiddlewares).toHaveBeenNthCalledWith(
        2,
        [routeMiddleware],
        {},
        { route, action }
      );
    });

    it('should handle "not-found" route', async () => {
      // @ts-expect-error
      jest.spyOn(router, '_getRouteHandlersByPath').mockReturnValue({});

      jest.spyOn(router, 'handleNotFound').mockImplementation(params => {
        return Promise.resolve(params);
      });

      await router.route(path).then(params => {
        // @ts-expect-error
        expect(params.error instanceof GenericError).toBe(true);
      });
    });
  });

  describe('handleError method', () => {
    const path = '/error';
    let route: AbstractRoute;
    let originalRoute: AbstractRoute;
    const routeMiddleware = jest.fn();

    beforeEach(() => {
      route = routeFactory.createRoute(
        RouteNames.ERROR,
        path,
        Controller,
        View,
        {
          ...options,
          middlewares: [routeMiddleware],
        }
      );

      originalRoute = routeFactory.createRoute(
        'user',
        '/user/:userId',
        Controller,
        View
      );

      router['_currentlyRoutedPath'] = '/user/2345';
    });

    it('should handle "error" route', async () => {
      const params = { error: new GenericError('test') };

      jest.spyOn(router['_routeHandlers'], 'get').mockReturnValue(route);
      jest.spyOn(router, '_getRouteHandlersByPath').mockReturnValue({
        route: originalRoute,
        middlewares: [],
      });
      jest.spyOn(router, '_runMiddlewares');

      jest.spyOn(router, '_handle').mockReturnValue(
        Promise.resolve({
          content: '',
          status: 200,
          error: params.error,
        })
      );

      await router
        .handleError(params, options)
        .then(response => {
          expect(router._handle).toHaveBeenCalledWith(
            route,
            expect.objectContaining({
              ...params,
              userId: '2345',
            }),
            options,
            errorAction
          );
          // @ts-expect-error
          expect(response.error).toStrictEqual(params.error);
          expect(router._runMiddlewares).toHaveBeenCalledWith(
            [globalMiddleware, routeMiddleware],
            expect.objectContaining({
              ...params,
              userId: '2345',
            }),
            { route, action: errorAction }
          );
        })
        .catch(error => {
          console.error('ima.core.router.AbstractRouter.handleError', error);
        });
    });

    it('should reject promise with error for undefined "error" route', async () => {
      const params = { error: new GenericError('test') };

      jest.spyOn(router['_routeHandlers'], 'get').mockReturnValue(undefined);

      await router.handleError(params).catch(reason => {
        expect(reason instanceof GenericError).toBe(true);
      });
    });
  });

  describe('handleNotFound method', () => {
    const path = '/not-found';
    let route: AbstractRoute;
    let originalRoute: AbstractRoute;
    const routeMiddleware = jest.fn();

    beforeEach(() => {
      route = routeFactory.createRoute(
        RouteNames.NOT_FOUND,
        path,
        Controller,
        View,
        {
          ...options,
          middlewares: [routeMiddleware],
        }
      );

      originalRoute = routeFactory.createRoute(
        'user',
        '/user/:userId',
        Controller,
        View
      );

      router['_currentlyRoutedPath'] = '/user/2345';
    });

    it('should handle "notFound" route', async () => {
      const params = { error: new GenericError('test') };

      jest.spyOn(router['_routeHandlers'], 'get').mockReturnValue(route);
      jest.spyOn(router, '_getRouteHandlersByPath').mockReturnValue({
        route: originalRoute,
        middlewares: [],
      });
      jest.spyOn(router, '_runMiddlewares');

      jest.spyOn(router, '_handle').mockReturnValue(
        Promise.resolve({
          content: '',
          status: 200,
          error: params.error,
        })
      );

      await router
        .handleNotFound(params, options)
        .then(response => {
          expect(router._handle).toHaveBeenCalledWith(
            route,
            expect.objectContaining({
              ...params,
              userId: '2345',
            }),
            options,
            redirectAction
          );
          // @ts-expect-error
          expect(response.error instanceof GenericError).toBeTruthy();
          expect(router._runMiddlewares).toHaveBeenCalledWith(
            [globalMiddleware, routeMiddleware],
            expect.objectContaining({
              ...params,
              userId: '2345',
            }),
            { route, action: redirectAction }
          );
        })
        .catch(error => {
          console.error('ima.core.router.AbstractRouter.handleNotFound', error);
        });
    });

    it('should reject promise with error for undefined "error" route', async () => {
      const params = { error: new GenericError('test') };

      jest.spyOn(router['_routeHandlers'], 'get').mockReturnValue(undefined);
      await router.handleNotFound(params).catch(reason => {
        expect(reason instanceof GenericError).toBe(true);
      });
    });
  });

  describe('isClientError method', () => {
    it('should return true for client error, which return status 4**', () => {
      const isClientError = router.isClientError(
        new GenericError('Client error', { status: 404 })
      );

      expect(isClientError).toBeTruthy();
    });

    it('should return false for client error, which return status 5**', () => {
      const isClientError = router.isClientError(
        new GenericError('Server error', { status: 500 })
      );

      expect(isClientError).toBeFalsy();
    });

    it('should return false for any error', () => {
      const isClientError = router.isClientError(new Error('some error'));

      expect(isClientError).toBeFalsy();
    });
  });

  describe('isRedirection method', () => {
    it('should return true for redirection, which return status 3**', () => {
      const isRedirection = router.isRedirection(
        new GenericError('Redirection', {
          status: 300,
          url: 'http://www.example.com/redirect',
        })
      );

      expect(isRedirection).toBeTruthy();
    });

    it('should return true for client error, which return status 4**', () => {
      const isRedirection = router.isRedirection(
        new GenericError('Client error', { status: 400 })
      );

      expect(isRedirection).toBeFalsy();
    });

    it('should return false for any error', () => {
      const isClientError = router.isClientError(new Error('some error'));

      expect(isClientError).toBeFalsy();
    });
  });

  describe('_handle method', () => {
    const routeName = 'routeName';
    const routePath = '/routePath';
    let route: AbstractRoute;

    beforeEach(() => {
      route = routeFactory.createRoute(
        routeName,
        routePath,
        Controller,
        View,
        options,
        []
      );
      jest.spyOn(router, '_getCurrentlyRoutedPath').mockReturnValue(routePath);
    });

    it('should call page manager', async () => {
      router.getPath.mockReturnValue(routePath);
      jest
        .spyOn(pageManager, 'manage')
        .mockReturnValue(Promise.resolve({ content: null, status: 200 }));
      jest.spyOn(dispatcher, 'fire').mockImplementation();

      await router._handle(route, {}, {}, action).then(() => {
        expect(pageManager.manage).toHaveBeenCalledWith({
          route,
          controller: Controller,
          view: View,
          options,
          params: {},
          action,
        });
      });
    });

    it('should fire ns.ima.core.EVENTS.BEFORE_HANDLE_ROUTE', () => {
      const response = { content: null, status: 200 };
      const params = {};
      const data = {
        route: route,
        params: params,
        path: routePath,
        options: options,
      };

      router.getPath.mockReturnValue(routePath);
      jest
        .spyOn(pageManager, 'manage')
        .mockReturnValue(Promise.resolve(response));
      jest.spyOn(dispatcher, 'fire').mockImplementation();

      router._handle(route, params, options);

      expect(dispatcher.fire).toHaveBeenCalledWith(
        RouterEvents.BEFORE_HANDLE_ROUTE,
        data,
        true
      );
    });

    it('should fire ns.ima.core.EVENTS.AFTER_HANDLE_ROUTE', async () => {
      const response = { content: null, status: 200 };
      const params = {};

      router.getPath.mockReturnValue(routePath);
      jest
        .spyOn(pageManager, 'manage')
        .mockReturnValue(Promise.resolve(Object.assign({}, response)));
      jest.spyOn(dispatcher, 'fire').mockImplementation();

      await router._handle(route, params, options).then(() => {
        const data = {
          route: route,
          params: params,
          path: routePath,
          response: response,
          options: options,
        };

        expect(dispatcher.fire).toHaveBeenCalledWith(
          RouterEvents.AFTER_HANDLE_ROUTE,
          data,
          true
        );
      });
    });

    it('should fire ns.ima.core.EVENTS.AFTER_HANDLE_ROUTE with error', async () => {
      const response = { content: null, status: 200 };
      const params = { error: new Error('test') };

      router.getPath.mockReturnValue(routePath);
      jest
        .spyOn(pageManager, 'manage')
        .mockReturnValue(Promise.resolve(Object.assign({}, response)));
      jest.spyOn(dispatcher, 'fire').mockImplementation();

      await router._handle(route, params, options).then(() => {
        const data = {
          route: route,
          params: params,
          path: routePath,
          response: Object.assign({}, response, params),
          options: options,
        };

        expect(dispatcher.fire).toHaveBeenCalledWith(
          RouterEvents.AFTER_HANDLE_ROUTE,
          data,
          true
        );
      });
    });

    it('should return response', async () => {
      const response = { content: null, status: 200 };
      const params = {};

      router.getPath.mockReturnValue(routePath);
      jest
        .spyOn(pageManager, 'manage')
        .mockReturnValue(Promise.resolve(Object.assign({}, response)));

      await router._handle(route, params, options).then(handleResponse => {
        expect(handleResponse).toStrictEqual(response);
      });
    });

    it('should return response with handled error', async () => {
      const response = { content: null, status: 500 };
      const params = { error: new Error('test') };

      router.getPath.mockReturnValue(routePath);

      jest
        .spyOn(pageManager, 'manage')
        .mockReturnValue(Promise.resolve(Object.assign({}, response)));

      await router._handle(route, params, options).then(handleResponse => {
        expect(handleResponse).toStrictEqual(
          Object.assign({}, response, params)
        );
      });
    });
  });

  describe('_extractRoutePath method', () => {
    const pathWithRoot = '/root/path';
    const pathWithLanguage = '/en/path';
    const pathWithRootAndLanguage = '/root/en/path';
    const path = '/path';

    beforeEach(() => {
      router = new MockedAbstractRouter(
        pageManager,
        routeFactory,
        dispatcher,
        30000
      );
      jest.spyOn(router, 'getPath').mockReturnValue(path);
    });

    it('should clear root from path', () => {
      router.init({ $Root: '/root', $Host: 'www.domain.com' });

      expect(router._extractRoutePath(pathWithRoot)).toBe(path);
    });

    it('should clear root and language from path', () => {
      router.init({
        $Root: '/root',
        $LanguagePartPath: '/en',
        $Host: 'www.domain.com',
      });

      expect(router._extractRoutePath(pathWithRootAndLanguage)).toBe(path);
    });

    it('should clear language from path', () => {
      router.init({ $LanguagePartPath: '/en', $Host: 'www.domain.com' });

      expect(router._extractRoutePath(pathWithLanguage)).toBe(path);
    });

    it('should return path for empty root and undefined language in path', () => {
      router.init({ $Host: 'www.domain.com' });

      expect(router._extractRoutePath(path)).toBe(path);
    });
  });

  describe('_getRouteHandlersByPath method', () => {
    const endMiddleware = jest.fn();
    const afterHomeMiddleware = jest.fn();
    let middlewareRouter: MockedAbstractRouter;

    beforeEach(() => {
      middlewareRouter = new MockedAbstractRouter(
        pageManager,
        routeFactory,
        dispatcher,
        30000
      );

      jest.spyOn(middlewareRouter, 'getPath').mockReturnValue(currentRoutePath);
      middlewareRouter.init(config);

      middlewareRouter
        .use(globalMiddleware)
        .add('home', '/', Controller, View, options)
        .use(afterHomeMiddleware)
        .add('contact', '/contact', Controller, View, options)
        .use(endMiddleware);
    });

    it('should return correct set of middlewares', () => {
      expect(middlewareRouter['_routeHandlers'].size).toBe(5);

      expect(
        middlewareRouter._getRouteHandlersByPath('/').middlewares
      ).toStrictEqual([globalMiddleware]);

      expect(
        middlewareRouter._getRouteHandlersByPath('/contact').middlewares
      ).toStrictEqual([globalMiddleware, afterHomeMiddleware]);
    });
  });

  describe('_getMiddlewaresForRoute method', () => {
    const endMiddleware = jest.fn();
    const afterHomeMiddleware = jest.fn();
    let middlewareRouter: MockedAbstractRouter;

    beforeEach(() => {
      middlewareRouter = new MockedAbstractRouter(
        pageManager,
        routeFactory,
        dispatcher,
        30000
      );

      jest.spyOn(middlewareRouter, 'getPath').mockReturnValue(currentRoutePath);
      middlewareRouter.init(config);

      middlewareRouter
        .use(globalMiddleware)
        .add('home', '/', Controller, View, options)
        .use(afterHomeMiddleware)
        .add('contact', '/contact', Controller, View, options)
        .use(endMiddleware)
        .add(RouteNames.ERROR, '/error', Controller, View);
    });

    it('should return correct set of middlewares', () => {
      expect(middlewareRouter['_routeHandlers'].size).toBe(6);

      expect(middlewareRouter._getMiddlewaresForRoute('home')).toStrictEqual([
        globalMiddleware,
      ]);

      expect(middlewareRouter._getMiddlewaresForRoute('contact')).toStrictEqual(
        [globalMiddleware, afterHomeMiddleware]
      );

      expect(
        middlewareRouter._getMiddlewaresForRoute(RouteNames.ERROR)
      ).toStrictEqual([globalMiddleware, afterHomeMiddleware, endMiddleware]);
    });
  });

  describe('_runMiddlewares method', () => {
    it('should not break when middlewares are not a valid array', async () => {
      // @ts-expect-error
      await expect(router._runMiddlewares([])).resolves.toBeUndefined();
      // @ts-expect-error
      await expect(router._runMiddlewares()).resolves.toBeUndefined();
      // @ts-expect-error
      await expect(router._runMiddlewares(null)).resolves.toBeUndefined();
      // @ts-expect-error
      await expect(router._runMiddlewares({})).resolves.toBeUndefined();
    });

    it('should run middlewares in sequence', async () => {
      const middlewareLocals = { middleware: 'locals' };
      const results: { middleware: string; locals: unknown }[] = [];

      const m1 = jest.fn((params, locals) => {
        results.push({
          middleware: 'm1',
          locals: { ...locals },
        });

        return { m1: true };
      });
      const m2 = jest.fn().mockImplementation(async (params, locals) => {
        results.push({
          middleware: 'm2',
          locals: { ...locals },
        });

        return { m2: true };
      });
      const m3 = jest.fn((params, locals, next) => {
        results.push({
          middleware: 'm3',
          locals: { ...locals },
        });

        next({ m3: true });
      });

      await router._runMiddlewares(
        [m1, m2, m3],
        { params: 'params' },
        middlewareLocals
      );

      expect(m1).toHaveBeenCalledWith(
        { params: 'params' },
        { middleware: 'locals' }
      );
      expect(m2).toHaveBeenCalledWith(
        { params: 'params' },
        { m1: true, middleware: 'locals' }
      );
      expect(m3).toHaveBeenCalledWith(
        { params: 'params' },
        { m1: true, m2: true, middleware: 'locals' },
        expect.any(Function)
      );
      expect(results).toMatchInlineSnapshot(`
        [
          {
            "locals": {
              "middleware": "locals",
            },
            "middleware": "m1",
          },
          {
            "locals": {
              "m1": true,
              "middleware": "locals",
            },
            "middleware": "m2",
          },
          {
            "locals": {
              "m1": true,
              "m2": true,
              "middleware": "locals",
            },
            "middleware": "m3",
          },
        ]
      `);
    });

    it('should timeout when there are long promises still running', async () => {
      jest.useFakeTimers();

      const m1 = jest.fn(async () => {
        new Promise<void>(resolve => {
          setTimeout(() => {
            resolve();
          }, 100_000);
        });

        return { m1: true };
      });

      const middlewaresPromise = router._runMiddlewares([m1], {}, {});
      jest.advanceTimersByTime(50_000);

      await expect(middlewaresPromise).rejects.toBeInstanceOf(GenericError);

      jest.useRealTimers();
    });
  });
});<|MERGE_RESOLUTION|>--- conflicted
+++ resolved
@@ -1,19 +1,6 @@
-<<<<<<< HEAD
-import GenericError from '../../error/GenericError';
-import DispatcherImpl from '../../event/DispatcherImpl';
-import PageManager from '../../page/manager/PageManager';
-import AbstractRouter from '../AbstractRouter';
-import AbstractRoute from '../AbstractRoute';
-import { ActionTypes } from '../ActionTypes';
-import RouteEvents from '../Events';
-import RouteFactory from '../RouteFactory';
-import RouteNames from '../RouteNames';
-=======
 /* eslint-disable @typescript-eslint/ban-ts-comment */
 /* eslint-disable jest/no-conditional-expect */
->>>>>>> 305ab418
 import { toMockedInstance } from 'to-mock';
-import { RouteAction } from '../Router';
 
 import { GenericError } from '../../error/GenericError';
 import { DispatcherImpl } from '../../event/DispatcherImpl';
@@ -23,8 +10,8 @@
 import { ActionTypes } from '../ActionTypes';
 import { RouteFactory } from '../RouteFactory';
 import { RouteNames } from '../RouteNames';
+import { RouteAction } from '../Router';
 import { RouterEvents } from '../RouterEvents';
-import { RouterMiddleware } from '../RouterMiddleware';
 
 class MockedAbstractRouter extends AbstractRouter {
   getPath = jest.fn();
