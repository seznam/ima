--- conflicted
+++ resolved
@@ -26,13 +26,8 @@
     router.init({ $Host: host, $Protocol: protocol });
   });
 
-<<<<<<< HEAD
-  it('should be return actual path', () => {
-    router.getPath.mockRestore();
-=======
   it('should return actual path', () => {
     jest.restoreAllMocks();
->>>>>>> d9f87b0d
     jest.spyOn(window, 'getPath').mockReturnValue('');
 
     router.getPath();
