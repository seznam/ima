--- conflicted
+++ resolved
@@ -2,16 +2,6 @@
  * @jest-environment jsdom
  */
 
-<<<<<<< HEAD
-import Dispatcher from '../../event/Dispatcher';
-import PageManager from '../../page/manager/PageManager';
-import { ActionTypes } from '../ActionTypes';
-import ClientRouter from '../ClientRouter';
-import RouteFactory from '../RouteFactory';
-import ClientWindow from '../../window/ClientWindow';
-
-=======
->>>>>>> 305ab418
 import { toMockedInstance } from 'to-mock';
 
 import { Dispatcher } from '../../event/Dispatcher';
