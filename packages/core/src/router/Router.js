--- conflicted
+++ resolved
@@ -60,10 +60,6 @@
    *            ): boolean
    *          )=,
    *          autoScroll: boolean=,
-<<<<<<< HEAD
-   *          allowSPA: boolean=,
-=======
->>>>>>> 7df52519
    *          documentView: ?function(new: React.Component)=,
    *          managedRootView: ?function(new: React.Component)=,
    *          viewAdapter: ?function(new: React.Component)=,
@@ -249,10 +245,6 @@
    *            ): boolean
    *          )=,
    *          autoScroll: boolean=,
-<<<<<<< HEAD
-   *          allowSPA: boolean=,
-=======
->>>>>>> 7df52519
    *          documentView: ?React.Component=,
    *          managedRootView: ?function(new: React.Component)=,
    *          viewAdapter: ?function(new: React.Component)=,
@@ -299,10 +291,6 @@
    *            ): boolean
    *          )=,
    *          autoScroll: boolean=,
-<<<<<<< HEAD
-   *          allowSPA: boolean=,
-=======
->>>>>>> 7df52519
    *          documentView: ?React.Component=,
    *          managedRootView: ?function(new: React.Component)=,
    *          viewAdapter: ?function(new: React.Component)=
@@ -370,10 +358,6 @@
    *            ): boolean
    *          )=,
    *          autoScroll: boolean=,
-<<<<<<< HEAD
-   *          allowSPA: boolean=,
-=======
->>>>>>> 7df52519
    *          documentView: ?React.Component=,
    *          managedRootView: ?function(new: React.Component),
    *          viewAdapter: ?function(new: React.Component)
