--- conflicted
+++ resolved
@@ -1,28 +1,16 @@
 /* @if server **
 export class ClientRouter {};
 /* @else */
-<<<<<<< HEAD
-import AbstractRouter from './AbstractRouter';
-import { ActionTypes } from './ActionTypes';
-import RouteFactory from './RouteFactory';
-import Dispatcher from '../event/Dispatcher';
-import PageManager from '../page/manager/PageManager';
-import Window from '../window/Window';
-import { GenericError, RouteOptions } from '..';
-import { StringParameters, UnknownParameters } from '../CommonTypes';
-import { RouteAction, RouteLocals } from './Router';
 import { RouteParams } from './AbstractRoute';
-=======
 import { AbstractRouter } from './AbstractRouter';
 import { ActionTypes } from './ActionTypes';
 import { RouteFactory } from './RouteFactory';
-import { RouteOptions } from './Router';
-import { GenericError } from '..';
+import { RouteAction, RouteLocals, RouteOptions } from './Router';
+import { GenericError } from '../error/GenericError';
 import { Dispatcher } from '../event/Dispatcher';
 import { PageManager } from '../page/manager/PageManager';
 import { StringParameters, UnknownParameters } from '../types';
 import { Window } from '../window/Window';
->>>>>>> 305ab418
 
 /**
  * Names of the DOM events the router responds to.
