--- conflicted
+++ resolved
@@ -345,17 +345,11 @@
    */
   handleError(
     params: { [key: string]: string },
-<<<<<<< HEAD
-    options: RouteOptions | Record<string, never>,
-    locals: Record<string, unknown>
+    options?: RouteOptions,
+    locals?: Record<string, unknown>
   ): Promise<void | { [key: string]: unknown }> {
     return Promise.reject();
   }
-=======
-    options?: RouteOptions,
-    locals?: Record<string, unknown>
-  ): Promise<void | { [key: string]: unknown }>;
->>>>>>> ce073974
 
   /**
    * Handles a "not found" error by responding with the appropriate "not
@@ -373,17 +367,11 @@
    */
   handleNotFound(
     params: { [key: string]: string },
-<<<<<<< HEAD
-    options: RouteOptions | Record<string, never>,
-    locals: Record<string, unknown>
+    options?: RouteOptions,
+    locals?: Record<string, unknown>
   ): Promise<void | { [key: string]: unknown }> {
     return Promise.reject();
   }
-=======
-    options?: RouteOptions,
-    locals?: Record<string, unknown>
-  ): Promise<void | { [key: string]: unknown }>;
->>>>>>> ce073974
 
   /**
    * Tests, if possible, whether the specified error was caused by the
