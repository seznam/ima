--- conflicted
+++ resolved
@@ -1,12 +1,7 @@
-<<<<<<< HEAD
-import { RouteOptions } from './Router';
-=======
 /* eslint-disable @typescript-eslint/no-unused-vars */
 
->>>>>>> 305ab418
 import { RoutePathExpression } from './DynamicRoute';
 import { RouteOptions } from './Router';
-import { RouterMiddleware, MiddleWareFunction } from './RouterMiddleware';
 import { Controller, IController } from '../controller/Controller';
 import { GenericError } from '../error/GenericError';
 
