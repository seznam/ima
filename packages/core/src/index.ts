--- conflicted
+++ resolved
@@ -1,274 +1,3 @@
-<<<<<<< HEAD
-import ns from './Namespace';
-import ObjectContainer from './ObjectContainer';
-import Bootstrap, { AppConfigFunctions, Config } from './Bootstrap';
-import pluginLoader from './pluginLoader';
-
-import initBindIma from './config/bind';
-import initServicesIma from './config/services';
-
-import Cache, { SerializedData } from './cache/Cache';
-import CacheEntry from './cache/CacheEntry';
-import CacheFactory from './cache/CacheFactory';
-import CacheImpl from './cache/CacheImpl';
-import AbstractController from './controller/AbstractController';
-import Controller from './controller/Controller';
-import ControllerDecorator from './controller/ControllerDecorator';
-import Dictionary from './dictionary/Dictionary';
-import MessageFormatDictionary from './dictionary/MessageFormatDictionary';
-import Error from './error/Error';
-import GenericError from './error/GenericError';
-import Dispatcher from './event/Dispatcher';
-import DispatcherImpl from './event/DispatcherImpl';
-import EventBus from './event/EventBus';
-import EventBusImpl from './event/EventBusImpl';
-import AbstractExecution from './execution/AbstractExecution';
-import Execution from './execution/Execution';
-import SerialBatch from './execution/SerialBatch';
-import AbstractExtension from './extension/AbstractExtension';
-import Extension from './extension/Extension';
-import HttpAgent from './http/HttpAgent';
-import HttpAgentImpl from './http/HttpAgentImpl';
-import HttpProxy from './http/HttpProxy';
-import StatusCode from './http/StatusCode';
-import UrlTransformer from './http/UrlTransformer';
-import MetaManager from './meta/MetaManager';
-import MetaManagerImpl from './meta/MetaManagerImpl';
-import PageHandler from './page/handler/PageHandler';
-import PageHandlerRegistry from './page/handler/PageHandlerRegistry';
-import PageMetaHandler from './page/handler/PageMetaHandler';
-import PageNavigationHandler from './page/handler/PageNavigationHandler';
-import AbstractPageManager from './page/manager/AbstractPageManager';
-import ClientPageManager from './page/manager/ClientPageManager';
-import PageManager from './page/manager/PageManager';
-import ServerPageManager from './page/manager/ServerPageManager';
-import ComponentUtils from './page/renderer/ComponentUtils';
-import RendererEvents from './page/renderer/Events';
-import PageRenderer from './page/renderer/PageRenderer';
-import RendererTypes from './page/renderer/Types';
-import StateEvents from './page/state/Events';
-import PageStateManager from './page/state/PageStateManager';
-import PageStateManagerDecorator from './page/state/PageStateManagerDecorator';
-import PageStateManagerImpl from './page/state/PageStateManagerImpl';
-import PageFactory from './page/PageFactory';
-import AbstractRouter from './router/AbstractRouter';
-import { ActionTypes } from './router/ActionTypes';
-import ClientRouter from './router/ClientRouter';
-import RouterEvents from './router/Events';
-import Request from './router/Request';
-import Response from './router/Response';
-import AbstractRoute from './router/AbstractRoute';
-import StaticRoute from './router/StaticRoute';
-import DynamicRoute from './router/DynamicRoute';
-import RouteFactory from './router/RouteFactory';
-import RouteNames from './router/RouteNames';
-import Router from './router/Router';
-import ServerRouter from './router/ServerRouter';
-import CookieStorage from './storage/CookieStorage';
-import MapStorage from './storage/MapStorage';
-import SessionMapStorage from './storage/SessionMapStorage';
-import SessionStorage from './storage/SessionStorage';
-import Storage from './storage/Storage';
-import WeakMapStorage from './storage/WeakMapStorage';
-import Window from './window/Window';
-import ServerWindow from './window/ServerWindow';
-import ClientWindow from './window/ClientWindow';
-
-export type { RouteOptions } from './router/Router';
-export type { PageData } from './page/PageTypes';
-export type {
-  StringParameters,
-  UnknownParameters,
-  UnknownPromiseParameters,
-  ObjectParameters,
-} from './CommonTypes';
-export type { IExtension } from './extension/Extension';
-export type { IController } from './controller/Controller';
-
-declare global {
-  /* eslint-disable no-var */
-  var $Debug: boolean;
-  var $IMA: Record<string, unknown>;
-  // Test Functions
-  var using: (values: unknown[], func: object) => void;
-  var extend: (ChildClass: object, ParentClass: object) => void;
-
-  interface Window {
-    $IMA?: {
-      SPA: boolean;
-      $PublicPath: string;
-      $Language: string;
-      $Env: string;
-      $Debug: boolean;
-      $Version: string;
-      $App: string;
-      $Protocol: string;
-      $Host: string;
-      $Path: string;
-      $Root: string;
-      $LanguagePartPath: string;
-      Runner: string;
-      Cache: object;
-      i18n?: object;
-    };
-  }
-}
-
-function getInitialImaConfigFunctions() {
-  return { initBindIma, initServicesIma };
-}
-
-function getNamespace() {
-  return ns;
-}
-
-function getInitialPluginConfig() {
-  return { plugins: pluginLoader.getPlugins() };
-}
-
-function _getRoot() {
-  return _isClient() ? window : global;
-}
-
-function _isClient() {
-  return typeof window !== 'undefined' && window !== null;
-}
-
-function createImaApp() {
-  const oc = new ObjectContainer(ns);
-  const bootstrap = new Bootstrap(oc);
-  pluginLoader.init(bootstrap);
-
-  return { oc, bootstrap };
-}
-
-function getClientBootConfig(
-  initialAppConfigFunctions: AppConfigFunctions
-): Config {
-  const root = _getRoot();
-
-  if ($Debug && _isClient()) {
-    if ($IMA.$Protocol !== root.location.protocol) {
-      throw new GenericError(
-        `Your client's protocol is not same as server's protocol. ` +
-          `For right setting protocol on the server site set ` +
-          `'X-Forwarded-Proto' header.`
-      );
-    }
-
-    if ($IMA.$Host !== root.location.host) {
-      throw new GenericError(
-        `Your client's host is not same as server's host. For right ` +
-          `setting host on the server site set 'X-Forwarded-Host' ` +
-          `header.`
-      );
-    }
-  }
-
-  const bootConfig = {
-    services: {
-      respond: null,
-      request: null,
-      $IMA: $IMA,
-      dictionary: {
-        $Language: $IMA.$Language,
-        dictionary: $IMA.i18n,
-      },
-      router: {
-        $Protocol: $IMA.$Protocol,
-        $Host: $IMA.$Host,
-        $Path: $IMA.$Path,
-        $Root: $IMA.$Root,
-        $LanguagePartPath: $IMA.$LanguagePartPath,
-      },
-    },
-    settings: {
-      $Debug: $IMA.$Debug,
-      $Env: $IMA.$Env,
-      $Version: $IMA.$Version,
-      $App: $IMA.$App,
-      $Resources: $IMA.$Resources,
-      $Protocol: $IMA.$Protocol,
-      $Language: $IMA.$Language,
-      $Host: $IMA.$Host,
-      $Path: $IMA.$Path,
-      $Root: $IMA.$Root,
-      $LanguagePartPath: $IMA.$LanguagePartPath,
-    },
-  };
-
-  return Object.assign(
-    bootConfig,
-    initialAppConfigFunctions,
-    getInitialPluginConfig(),
-    getInitialImaConfigFunctions()
-  ) as unknown as Config;
-}
-
-function bootClientApp(
-  app: {
-    bootstrap: Bootstrap;
-    oc: ObjectContainer;
-  },
-  bootConfig: Config
-) {
-  app.bootstrap.run(bootConfig);
-
-  const cache = app.oc.get('$Cache') as Cache;
-  cache.deserialize(($IMA.Cache || {}) as SerializedData);
-
-  return app;
-}
-
-function routeClientApp(app: { bootstrap: Bootstrap; oc: ObjectContainer }) {
-  const router = app.oc.get('$Router') as AbstractRouter;
-
-  return router
-    .listen()
-    .route(router.getPath())
-    .catch((error: GenericError) => {
-      if (typeof $IMA.fatalErrorHandler === 'function') {
-        $IMA.fatalErrorHandler(error);
-      } else {
-        console.warn(
-          'Define function config.$IMA.fatalErrorHandler in ' + 'services.js.'
-        );
-      }
-    });
-}
-
-async function reviveClientApp(initialAppConfigFunctions: AppConfigFunctions) {
-  const root = _getRoot();
-
-  root.$Debug = !!root.$IMA.$Debug;
-
-  let app = createImaApp();
-  const bootConfig = getClientBootConfig(initialAppConfigFunctions);
-
-  app = bootClientApp(app, bootConfig);
-
-  return routeClientApp(app).then(pageInfo => {
-    return Object.assign({}, pageInfo || {}, { app, bootConfig });
-  });
-}
-
-function onLoad() {
-  if (!_isClient()) {
-    return Promise.reject(null);
-  }
-
-  if (document.readyState !== 'loading') {
-    return new Promise(resolve => setTimeout(resolve, 1000 / 60));
-  }
-
-  return new Promise(resolve => {
-    document.addEventListener('DOMContentLoaded', () => resolve(undefined), {
-      once: true,
-    });
-  });
-}
-
-=======
 export { Namespace, getNamespace, ns } from './Namespace';
 export { Bootstrap, type PluginConfigFunctions } from './Bootstrap';
 export { Cache, type SerializedData } from './cache/Cache';
@@ -278,7 +7,6 @@
 export { AbstractController } from './controller/AbstractController';
 export { Controller, type IController } from './controller/Controller';
 export { ControllerDecorator } from './controller/ControllerDecorator';
->>>>>>> 305ab418
 export {
   Dictionary,
   type DictionaryConfig,
