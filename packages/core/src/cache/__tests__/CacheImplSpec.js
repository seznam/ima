import * as Helper from '@ima/helpers';
import CacheFactory from '../CacheFactory';
import Cache from '../CacheImpl';
import MapStorage from 'src/storage/MapStorage';

describe('ima.core.cache.CacheImpl', () => {
  let cache = null;
  let cacheStorage = null;
  let cacheFactory = null;

  beforeEach(() => {
    cacheStorage = new MapStorage();
    cacheFactory = new CacheFactory();
    cache = new Cache(cacheStorage, cacheFactory, Helper, {
      enabled: true,
      ttl: 1000,
    });
    Date.now = () => 1000;
    cache.set('aaa', 123);
  });

  it('should store value for key', () => {
    cache.set('bbb', 456);
    cache.set('ccc', 321, 2000);

    Date.now = () => 2001;

    expect(cache.has('aaa')).toBe(false);
    expect(cache.has('bbb')).toBe(false);
    expect(cache.has('ccc')).toBe(true);
  });

  describe('set method', () => {
    it('should store deep clone', () => {
      let object = {
        number: 1,
        boolean: true,
        string: 'text',
        array: [1, 2, 3, [4, 5]],
        object: {
          number: 1,
          boolean: true,
          string: 'text',
          array: [1, 2, 3, [4, 5], { number: 1 }],
        },
      };

      cache.set('object', object);

      object.object.number = 2;
      object.object.array[3] = 4;
      object.object.array[4].number = 2;

      let cacheObject = cache.get('object');

      expect(cacheObject.object.number).toBe(1);
      expect(cacheObject.object.array[3]).toStrictEqual([4, 5]);
      expect(cacheObject.object.array[4].number).toBe(1);
    });

    it('should returns deep clone', () => {
      let object = {
        number: 1,
        boolean: true,
        string: 'text',
        array: [1, 2, 3, [4, 5]],
        object: {
          number: 1,
          boolean: true,
          string: 'text',
          array: [1, 2, 3, [4, 5], { number: 1 }],
        },
      };

      cache.set('object', object);
      let cloneObject = cache.get('object');

      cloneObject.object.number = 2;
      cloneObject.object.array[3] = 4;
      cloneObject.object.array[4].number = 2;

      expect(cache.get('object')).toStrictEqual(object);
    });

    it('should return same value for instance of Promise', () => {
      let promise = Promise.resolve('promise');
      jest.spyOn(Helper, 'clone').mockImplementation();

      cache.set('promise', promise);

      expect(Helper.clone).not.toHaveBeenCalled();
      expect(cache.get('promise')).toStrictEqual(promise);
    });
  });

  it('should return false for undefined cacheEntry', () => {
    jest.spyOn(cacheStorage, 'has').mockReturnValue(true);

    expect(cache.has('bbb')).toBe(false);
  });

  it('should return cached value for exist key', () => {
    expect(cache.get('aaa')).toBe(123);
  });

  it('should return null for not exist key', () => {
    expect(cache.get('bbb')).toBeNull();
  });

  it('should cleared cache', () => {
    cache.clear();

    expect(cache.has('aaa')).toBe(false);
  });

  it('should cache disabled', () => {
    cache.disable();

    expect(cache.has('aaa')).toBe(false);
  });

  it('should serialize and deserialize', () => {
    let serialization = cache.serialize();
    cache.clear();
    cache.deserialize(serialization);

    expect(cache.has('aaa')).toBe(false);
  });

  it('should serialize only instances of the CacheEntry', () => {
    jest
      .spyOn(cacheFactory, 'createCacheEntry')
      .mockReturnValue({ foo: 'bar' });

    cache.set('myKey', {
      foo: 'bar',
    });
    const serialization = cache.serialize();

    expect(serialization).toBe(
      JSON.stringify({
        aaa: {
          value: 123,
          ttl: 1000,
        },
      })
    );
  });

  it('should serialize javascript Infinity value ttl to "Infinity" string ttl', () => {
    cache.clear();
    cache.set('key', 'value', Infinity);
    const serialization = cache.serialize();

    expect(serialization).toBe(
      JSON.stringify({
        key: {
          value: 'value',
          ttl: 'Infinity',
        },
      })
    );
  });

  it('should serialize number value ttl to string', () => {
    cache.clear();
    cache.set('key', 'value', 60000);
    const serialization = cache.serialize();

    expect(serialization).toBe(
      JSON.stringify({
        key: {
          value: 'value',
          ttl: 60000,
        },
      })
    );
  });

  it('should deserialize "Infinity" string value ttl to javascript Infinity value', () => {
    const serialization = {
      key: {
        value: 'value',
        ttl: 'Infinity',
      },
    };
    cache.clear();
    cache.deserialize(serialization);

    expect(cache._cache.get('key')._ttl).toBe(Infinity);
  });

  it('should throw error for serialize if value is instance of Promise', () => {
<<<<<<< HEAD
    jest.spyOn(console, 'warn');
=======
    jest.spyOn(console, 'warn').mockImplementation(() => {});
>>>>>>> d9f87b0d

    cache.set('promise', Promise.resolve('promise'));

    expect(() => {
      cache.serialize();
    }).toThrow();
    expect(console.warn).toHaveBeenCalled();
  });

  describe('_canSerializeValue method', () => {
    beforeEach(() => {
<<<<<<< HEAD
      jest.spyOn(console, 'warn');
=======
      jest.spyOn(console, 'warn').mockImplementation(() => {});
>>>>>>> d9f87b0d
    });

    it('should return false for Date', () => {
      expect(cache._canSerializeValue(new Date())).toBe(false);
    });

    it('should return false for RegExp', () => {
      expect(cache._canSerializeValue(new RegExp('/'))).toBe(false);
    });

    it('should return false for resolved promise', () => {
      expect(cache._canSerializeValue(Promise.resolve(1))).toBe(false);
    });

    it('should return false for object with bad type of keys', () => {
      let object = {
        date: new Date(),
      };

      expect(cache._canSerializeValue(object)).toBe(false);
    });

    it('should return true for serializable object', () => {
      let object = {
        number: 1,
        string: 'string',
        boolean: true,
        array: [1, 2, 3, { string: 'string' }],
        object: {
          number: 1,
        },
      };

      expect(cache._canSerializeValue(object)).toBe(true);
    });
  });
});<|MERGE_RESOLUTION|>--- conflicted
+++ resolved
@@ -191,11 +191,7 @@
   });
 
   it('should throw error for serialize if value is instance of Promise', () => {
-<<<<<<< HEAD
-    jest.spyOn(console, 'warn');
-=======
     jest.spyOn(console, 'warn').mockImplementation(() => {});
->>>>>>> d9f87b0d
 
     cache.set('promise', Promise.resolve('promise'));
 
@@ -207,11 +203,7 @@
 
   describe('_canSerializeValue method', () => {
     beforeEach(() => {
-<<<<<<< HEAD
-      jest.spyOn(console, 'warn');
-=======
       jest.spyOn(console, 'warn').mockImplementation(() => {});
->>>>>>> d9f87b0d
     });
 
     it('should return false for Date', () => {
