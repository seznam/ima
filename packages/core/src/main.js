--- conflicted
+++ resolved
@@ -344,10 +344,5 @@
   fire,
   listen,
   unlisten,
-<<<<<<< HEAD
   version
-=======
-  vendorLinker,
-  version,
->>>>>>> 9f3678a8
 };