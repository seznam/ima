--- conflicted
+++ resolved
@@ -30,7 +30,6 @@
         repeatRequest: 1,
         ttl: 0,
         cache: true,
-<<<<<<< HEAD
         fetchOptions: {
           headers: {
             Accept: 'application/json',
@@ -38,11 +37,6 @@
           },
           credentials: 'include',
         },
-        postProcessor: (agentResponse: HttpAgentResponse<unknown>) =>
-          agentResponse,
-=======
-        fetchOptions: {},
-        withCredentials: true,
         postProcessors: [
           jest
             .fn()
@@ -50,7 +44,6 @@
               (agentResponse: HttpAgentResponse<unknown>) => agentResponse
             ),
         ],
->>>>>>> 253bd158
         keepSensitiveHeaders: false,
       } as HttpAgentRequestOptions,
       cacheOptions: {
@@ -110,12 +103,8 @@
           data.params.data,
           data.params.options
         ).then((response: HttpAgentResponse<unknown>) => {
-<<<<<<< HEAD
-          const { postProcessor, ...restOptions } = data.params.options;
+          const { postProcessors, ...restOptions } = data.params.options;
           restOptions.fetchOptions.headers = {}; // HttpAgentImpl._cleanResponse() removes headers
-=======
-          const { postProcessors, ...restOptions } = data.params.options;
->>>>>>> 253bd158
           const agentResponse = {
             status: data.status,
             params: {
@@ -204,7 +193,6 @@
         });
       });
 
-<<<<<<< HEAD
       it('should compose fetchOptions correctly from defaults and options', async () => {
         const proxyMock = jest
           .spyOn(proxy, 'request')
@@ -249,10 +237,7 @@
         });
       });
 
-      it('should call postProcessor function', async () => {
-=======
       it('should call postProcessors function', async () => {
->>>>>>> 253bd158
         jest.spyOn(proxy, 'request').mockImplementation(() => {
           return Promise.resolve(data);
         });
