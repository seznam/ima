--- conflicted
+++ resolved
@@ -45,11 +45,7 @@
    *              withCredentials: true,
    *              timeout: 2000,
    *              accept: 'application/json',
-<<<<<<< HEAD
-   *              language: 'en',
-=======
    *              language: 'en'
->>>>>>> 253bd158
    *          })
    *          .then((response) => {
    *              //resolve
