--- conflicted
+++ resolved
@@ -62,12 +62,8 @@
   let routeOptions = {
     onlyUpdate: false,
     autoScroll: false,
-<<<<<<< HEAD
-    documentView: null
-=======
     allowSPA: false,
     documentView: null,
->>>>>>> 814bd3e9
   };
 
   beforeEach(() => {
@@ -92,11 +88,7 @@
     pageRenderer._wrapEachKeyToPromise(params);
 
     expect(Promise.resolve).toHaveBeenCalledWith(param1);
-<<<<<<< HEAD
-    expect(Promise.resolve.mock.calls.length).toEqual(1);
-=======
     expect(Promise.resolve.calls.count()).toBe(1);
->>>>>>> 814bd3e9
   });
 
   describe('update method', () => {
@@ -235,26 +227,6 @@
     let pageContent = null;
 
     beforeEach(() => {
-<<<<<<< HEAD
-      jest.spyOn(ReactDOMServer, 'renderToString').mockReturnValue(pageMarkup);
-      jest
-        .spyOn(rendererFactory, 'createReactElementFactory')
-        .mockReturnValue(documentViewFactory);
-      jest
-        .spyOn(ReactDOMServer, 'renderToStaticMarkup')
-        .mockReturnValue(appMarkup);
-      jest
-        .spyOn(pageRenderer, '_getRevivalSettings')
-        .mockReturnValue(revivalSettings);
-      jest
-        .spyOn(pageRenderer, '_getWrappedPageView')
-        .mockReturnValue(wrapedPageViewElement);
-      jest
-        .spyOn(pageRenderer, '_getDocumentView')
-        .mockReturnValue(documentView);
-      jest.spyOn(controller, 'getMetaManager').mockReturnValue(metaManager);
-      jest.spyOn(rendererFactory, 'getUtils').mockReturnValue(utils);
-=======
       spyOn(ReactDOMServer, 'renderToString').and.returnValue(pageMarkup);
       spyOn(rendererFactory, 'createReactElementFactory').and.returnValue(
         documentViewFactory
@@ -271,7 +243,6 @@
       spyOn(pageRenderer, '_getDocumentView').and.returnValue(documentView);
       spyOn(controller, 'getMetaManager').and.returnValue(metaManager);
       spyOn(rendererFactory, 'getUtils').and.returnValue(utils);
->>>>>>> 814bd3e9
 
       pageContent = pageRenderer._renderPageContentToString(
         controller,
