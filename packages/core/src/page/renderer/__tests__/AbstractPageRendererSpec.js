import * as Helper from '@ima/helpers';
import ReactDOM from 'react-dom';
import Controller from 'src/controller/Controller';
import AbstractDocumentView from 'src/page/AbstractDocumentView';
import AbstractPageRenderer from '../AbstractPageRenderer';
import BlankManagedRootView from '../BlankManagedRootView';
import RendererFactory from '../PageRendererFactory';
import ViewAdapter from '../ViewAdapter';
import Dispatcher from 'src/event/Dispatcher';
import {
  toMockedInstance,
  setGlobalMockMethod,
  setGlobalKeepUnmock,
  objectKeepUnmock,
} from 'to-mock';

setGlobalMockMethod(jest.fn);
setGlobalKeepUnmock(objectKeepUnmock);

describe('ima.core.page.renderer.AbstractPageRenderer', function () {
  let pageRenderer = null;
  let rendererFactory = null;
  let dispatcher = null;
  let settings = {
    $Page: {
      $Render: {
        documentView: 'app.component.document.DocumentView',
      },
    },
  };

  let reactiveComponentView = {
    state: {
      key1: 1,
      key2: 'string',
    },
    setState: function () {},
    replaceState: function () {},
  };

  let controller = toMockedInstance(Controller);
  let view = function () {};

  let routeOptions = {
    onlyUpdate: false,
    autoScroll: false,
<<<<<<< HEAD
    documentView: null
=======
    allowSPA: false,
    documentView: null,
>>>>>>> 814bd3e9
  };

  beforeEach(function () {
    rendererFactory = toMockedInstance(RendererFactory);
    dispatcher = toMockedInstance(Dispatcher);
    pageRenderer = new AbstractPageRenderer(
      rendererFactory,
      Helper,
      ReactDOM,
      dispatcher,
      settings
    );

    pageRenderer._reactiveView = reactiveComponentView;
  });

  it('should be throw error for mounting component', function () {
    expect(function () {
      pageRenderer.mount();
    }).toThrow();
  });

  it('should be throw error for updating component', function () {
    expect(function () {
      pageRenderer.update();
    }).toThrow();
  });

  it('should be throw error for unmounting component', function () {
    expect(function () {
      pageRenderer.unmount();
    }).toThrow();
  });

  describe('setState method', function () {
    it('should be set new state to reactive component view', function () {
      const state = { state: 'state' };
      //we expect that pageRenderer add temp indicator for viewAdapter method getDerivedStateFromProps
      const stateWithIndicator = Object.assign({}, state, {
        notUsePropsState: true,
      });

      jest.spyOn(reactiveComponentView, 'setState').mockImplementation();

      pageRenderer.setState(state);

      expect(reactiveComponentView.setState).toHaveBeenCalledWith(
        stateWithIndicator,
        expect.any(Function)
      );
    });
  });

  describe('_generateViewProps method', function () {
    it('should be set $Utils to props', function () {
      let utils = { router: 'router' };

      jest.spyOn(rendererFactory, 'getUtils').mockReturnValue(utils);

      expect(pageRenderer._generateViewProps(view)).toStrictEqual({
        $Utils: utils,
        view: view,
        state: {},
      });
    });
  });

  describe('_getWrappedPageView method', function () {
    let utils = { $Utils: 'utils' };
    let state = { state: 'state', $pageView: view };
    let propsView = { view: view };
    let props = Object.assign({}, state, utils, propsView);
    let wrapedPageViewElement = {
      wrapElementView: 'wrapedPageViewElement',
    };
    let managedRootView = function () {};

    beforeEach(function () {
      jest.spyOn(pageRenderer, '_generateViewProps').mockReturnValue(props);
      jest.spyOn(controller, 'getState').mockReturnValue(state);
      jest
        .spyOn(rendererFactory, 'wrapView')
        .mockReturnValue(wrapedPageViewElement);
      jest
        .spyOn(rendererFactory, 'getManagedRootView')
        .mockReturnValue(managedRootView);
    });

    it('should generate view props from controller state', function () {
      pageRenderer._getWrappedPageView(controller, view, routeOptions);

      expect(pageRenderer._generateViewProps).toHaveBeenCalledWith(
        managedRootView,
        state
      );
    });

    it('should return React Component for managedRootView from route options managedRootView property', function () {
      let routeOptionsWithManagedRouteView = Object.assign({}, routeOptions, {
        managedRootView: BlankManagedRootView,
      });
      pageRenderer._getWrappedPageView(
        controller,
        view,
        routeOptionsWithManagedRouteView
      );

      expect(rendererFactory.getManagedRootView).toHaveBeenCalledWith(
        BlankManagedRootView
      );
    });

    it('should call wrapView with default ViewAdapter', function () {
      pageRenderer._getWrappedPageView(controller, view, routeOptions);

      expect(rendererFactory.wrapView).toHaveBeenCalledWith(ViewAdapter, props);
    });
  });

  describe('_getDocumentView method', function () {
    beforeEach(function () {
      jest.spyOn(rendererFactory, 'getDocumentView').mockImplementation();
    });

    it('should return default document view which is set in settings.$Page.$Render.documentView', function () {
      pageRenderer._getDocumentView(routeOptions);

      expect(rendererFactory.getDocumentView).toHaveBeenCalledWith(
        settings.$Page.$Render.documentView
      );
    });

    it('should return document view which is defined in routeOptions.documentView', function () {
      let routeOptionsWithDocumentView = Object.assign({}, routeOptions, {
        documentView: AbstractDocumentView,
      });
      pageRenderer._getDocumentView(routeOptionsWithDocumentView);

      expect(rendererFactory.getDocumentView).toHaveBeenCalledWith(
        AbstractDocumentView
      );
    });
  });
});<|MERGE_RESOLUTION|>--- conflicted
+++ resolved
@@ -44,12 +44,8 @@
   let routeOptions = {
     onlyUpdate: false,
     autoScroll: false,
-<<<<<<< HEAD
-    documentView: null
-=======
     allowSPA: false,
     documentView: null,
->>>>>>> 814bd3e9
   };
 
   beforeEach(function () {
