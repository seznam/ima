--- conflicted
+++ resolved
@@ -100,29 +100,8 @@
     });
   });
 
-<<<<<<< HEAD
-  describe('_generateViewProps method', function() {
-    it('should be set $Utils to props', function() {
-=======
-  describe('clearState method', function () {
-    it('should be set clear state to reactevie component view', function () {
-      spyOn(reactiveComponentView, 'setState').and.stub();
-
-      pageRenderer.clearState();
-
-      expect(reactiveComponentView.setState).toHaveBeenCalledWith(
-        {
-          key1: undefined,
-          key2: undefined
-        },
-        expect.any(Function)
-      );
-    });
-  });
-
   describe('_generateViewProps method', function () {
     it('should be set $Utils to props', function () {
->>>>>>> 3e4e3e00
       let utils = { router: 'router' };
 
       spyOn(rendererFactory, 'getUtils').and.returnValue(utils);
