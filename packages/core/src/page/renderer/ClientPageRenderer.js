--- conflicted
+++ resolved
@@ -61,22 +61,7 @@
     if (!this._firstTime) {
       this._setStateWithoutRendering(controller, defaultPageState);
       await this._renderToDOM(controller, view, routeOptions);
-<<<<<<< HEAD
       this._patchPromisesToState(controller, loadedPromises);
-=======
-
-      if (
-        this._settings &&
-        this._settings.$Page &&
-        this._settings.$Page.$Render &&
-        this._settings.$Page.$Render.batchResolve
-      ) {
-        this._patchPromisesToState(controller, loadedPromises);
-        this._startBatchTransactions(controller, loadedPromises);
-      } else {
-        this._patchPromisesToState(controller, loadedPromises);
-      }
->>>>>>> 9e58cce8
     }
 
     return this._Helper
@@ -111,17 +96,7 @@
     let updatedPromises = separatedData.promises;
 
     controller.setState(defaultPageState);
-    if (
-      this._settings &&
-      this._settings.$Page &&
-      this._settings.$Page.$Render &&
-      this._settings.$Page.$Render.batchResolve
-    ) {
-      this._patchPromisesToState(controller, updatedPromises);
-      this._startBatchTransactions(controller, updatedPromises);
-    } else {
-      this._patchPromisesToState(controller, updatedPromises);
-    }
+    this._patchPromisesToState(controller, updatedPromises);
 
     return this._Helper
       .allPromiseHash(updatedPromises)
@@ -196,31 +171,20 @@
     const options = {
       timeout: 100
     };
-<<<<<<< HEAD
-=======
     const requestIdleCallback = this._window.getWindow().requestIdleCallback
       ? this._window.getWindow().requestIdleCallback
       : callback => setTimeout(callback, 0);
->>>>>>> 9e58cce8
     const handler = () => {
       controller.commitStateTransaction();
 
       if (!hasResourcesLoaded) {
         controller.beginStateTransaction();
-<<<<<<< HEAD
-        this._window.getWindow().requestIdleCallback(handler, options);
-=======
         requestIdleCallback(handler, options);
->>>>>>> 9e58cce8
       }
     };
 
     controller.beginStateTransaction();
-<<<<<<< HEAD
-    this._window.getWindow().requestIdleCallback(handler, options);
-=======
     requestIdleCallback(handler, options);
->>>>>>> 9e58cce8
 
     this._Helper
       .allPromiseHash(patchedPromises)
