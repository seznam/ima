--- conflicted
+++ resolved
@@ -142,13 +142,13 @@
         if (!handled) {
           console.warn(
             `The active controller has no listener for ` +
-            `the encountered event '${eventName}'. Check ` +
-            `your event name for typos, or create an ` +
-            `'${method}' event listener method on the ` +
-            `active controller or add an event listener ` +
-            `that stops the propagation of this event to ` +
-            `an ancestor component of the component that ` +
-            `fired this event.`
+              `the encountered event '${eventName}'. Check ` +
+              `your event name for typos, or create an ` +
+              `'${method}' event listener method on the ` +
+              `active controller or add an event listener ` +
+              `that stops the propagation of this event to ` +
+              `an ancestor component of the component that ` +
+              `fired this event.`
           );
         }
       }
@@ -226,17 +226,10 @@
   }
 
   /**
-<<<<<<< HEAD
    * On change event handler set state to view.
    *
    * @param {Object<string, *>} state
    */
-=======
- * On change event handler set state to view.
- *
- * @param {Object<string, *>} state
- */
->>>>>>> 7df52519
   _onChangeStateHandler(state) {
     let controller = this._managedPage.controllerInstance;
 
