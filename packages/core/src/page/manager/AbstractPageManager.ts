--- conflicted
+++ resolved
@@ -158,17 +158,10 @@
       options
     );
     const decoratedController =
-<<<<<<< HEAD
-      pageFactory.decorateController(controllerInstance);
-    // @ts-expect-error fixme in the future
-    const viewInstance = pageFactory.createView(view);
-    const newManagedPage = this._constructManagedPageValue(
-=======
       this._pageFactory.decorateController(controllerInstance);
     const viewInstance = this._pageFactory.createView(view);
 
     this._managedPage = this._constructManagedPageValue(
->>>>>>> b7ef97e0
       controller,
       view,
       route,
