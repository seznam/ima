import PageManager from './PageManager';

/**
 * An Object used to configure a route
 *
 * @typedef {{
 *            onlyUpdate: (
 *              boolean|
 *              function(
 *                (string|function(new: Controller)),
 *                function(new: React.Component,
 *                 Object<string, *>,
 *                 ?Object<string, *>
 *               )
 *              ): boolean
 *            ),
 *            autoScroll: boolean,
<<<<<<< HEAD
 *            allowSPA: boolean,
=======
>>>>>>> 7df52519
 *            documentView: ?function(new: React.Component),
 *            managedRootView: ?function(new: React.Component),
 *            viewAdapter: ?function(new: React.Component)
 *          }} RouteOptions
 */

/**
 * An object representing a page that's currently managed by PageManager
 *
 * @typedef {{
 *            controller: ?(string|function(new: Controller)),
 *            controllerInstance: ?Controller,
 *            decoratedController: ?Controller,
 *            view: ?React.Component,
 *            viewInstance: ?React.Element,
 *            options: ?RouteOptions,
 *            params: ?Object<string, string>,
 *            state: {
 *              activated: boolean
 *            }
 *          }} ManagedPage
 */

/**
 * Page manager for controller.
 */
export default class AbstractPageManager extends PageManager {
  /**
   * Initializes the page manager.
   *
   * @param {PageFactory} pageFactory Factory used by the page manager to
   *        create instances of the controller for the current route, and
   *        decorate the controllers and page state managers.
   * @param {PageRenderer} pageRenderer The current renderer of the page.
   * @param {PageStateManager} pageStateManager The current page state
   *        manager.
   * @param {HandlerRegistry} pageHandlerRegistry Instance of HandlerRegistry that
   *        holds a list of pre-manage and post-manage handlers.
   */
  constructor(
    pageFactory,
    pageRenderer,
    pageStateManager,
    pageHandlerRegistry
  ) {
    super();

    /**
     * Factory used by the page manager to create instances of the
     * controller for the current route, and decorate the controllers and
     * page state managers.
     *
     * @protected
     * @type {PageFactory}
     */
    this._pageFactory = pageFactory;

    /**
     * The current renderer of the page.
     *
     * @protected
     * @type {PageRenderer}
     */
    this._pageRenderer = pageRenderer;

    /**
     * The current page state manager.
     *
     * @protected
     * @type {PageStateManager}
     */
    this._pageStateManager = pageStateManager;

    /**
     * A registry that holds a list of pre-manage and post-manage handlers.
     *
     * @protected
     * @type {PageHandlerRegistry}
     */
    this._pageHandlerRegistry = pageHandlerRegistry;

    /**
     * Details of the currently managed page.
     *
     * @protected
     * @type {ManagedPage}
     */
    this._managedPage = {};

    /**
     * Snapshot of the previously managed page before it was replaced with
     * a new one
     *
     * @protected
     * @type {ManagedPage}
     */
    this._previousManagedPage = {};
  }

  /**
   * @inheritdoc
   */
  init() {
    this._clearManagedPageValue();
    this._pageHandlerRegistry.init();
  }

  /**
   * @inheritdoc
   */
  async manage({ route, controller, view, options, params = {}, action = {} }) {
    this._storeManagedPageSnapshot();

    if (this._hasOnlyUpdate(controller, view, options)) {
      this._managedPage.params = params;

      await this._runPreManageHandlers(this._managedPage, action);
      const response = await this._updatePageSource();
      await this._runPostManageHandlers(this._previousManagedPage, action);

      return response;
    }

    // Construct new managedPage value
    const pageFactory = this._pageFactory;
    const controllerInstance = pageFactory.createController(
      controller,
      options
    );
    const decoratedController =
      pageFactory.decorateController(controllerInstance);
    const viewInstance = pageFactory.createView(view);
    const newManagedPage = this._constructManagedPageValue(
      controller,
      view,
      route,
      options,
      params,
      controllerInstance,
      decoratedController,
      viewInstance
    );

    // Run pre-manage handlers before affecting anything
    await this._runPreManageHandlers(newManagedPage, action);

    // Deactivate the old instances and clearing state
    await this._deactivatePageSource();
    await this._destroyPageSource();

    this._pageStateManager.clear();
    this._clearComponentState(options);
    this._clearManagedPageValue();

    // Store the new managedPage object and initialize controllers and
    // extensions
    this._managedPage = newManagedPage;
    await this._initPageSource();

    const response = await this._loadPageSource();
    await this._runPostManageHandlers(this._previousManagedPage, action);

    return response;
  }

  /**
   * @inheritdoc
   */
  async destroy() {
    this._pageHandlerRegistry.destroy();
    this._pageStateManager.onChange = null;

    await this._deactivatePageSource();
    await this._destroyPageSource();

    this._pageStateManager.clear();

    this._clearManagedPageValue();
  }

  /**
   * @protected
   * @param {(string|function)} controller
   * @param {(string|function)} view
   * @param {AbstractRoute} route
   * @param {RouteOptions} options
   * @param {Object<string, string>} params The route parameters.
   * @param {AbstractController} controllerInstance
   * @param {ControllerDecorator} decoratedController
   * @param {React.Component} viewInstance
   * @returns {ManagedPage}
   */
  _constructManagedPageValue(
    controller,
    view,
    route,
    options,
    params,
    controllerInstance,
    decoratedController,
    viewInstance
  ) {
    return {
      controller,
      controllerInstance,
      decoratedController,
      view,
      viewInstance,
      route,
      options,
      params,
      state: {
        activated: false,
      },
    };
  }

  /**
   * Creates a cloned version of currently managed page and stores it in
   * a helper property.
   * Snapshot is used in manager handlers to easily determine differences
   * between the current and the previous state.
   *
   * @protected
   * @returns {ManagedPage}
   */
  _storeManagedPageSnapshot() {
    this._previousManagedPage = Object.assign({}, this._managedPage);

    return this._previousManagedPage;
  }

  /**
   * Clear value from managed page.
   *
   * @protected
   */
  _clearManagedPageValue() {
    this._managedPage = {
      controller: null,
      controllerInstance: null,
      decoratedController: null,
      view: null,
      viewInstance: null,
      route: null,
      options: null,
      params: null,
      state: {
        activated: false,
      },
    };
  }

  /**
   * Removes properties we do not want to propagate outside of the page manager
   *
   * @protected
   * @param {ManagedPage} value The managed page object to strip down
   * @returns {{
   *            controller: ?(string|function(new: Controller)),
   *            view: ?React.Component,
   *            route: AbstractRoute,
   *            options: ?RouteOptions,
   *            params: ?Object<string, string>
   *          }}
   */
  _stripManagedPageValueForPublic(value) {
    const { controller, view, route, options, params } = value;

    return { controller, view, route, options, params };
  }

  /**
   * Set page state manager to extension which has restricted rights to set
   * global state.
   *
   * @param {ima.core.extension.Extension} extension
   * @param {Object<string, *>} extensionState
   */
  _setRestrictedPageStateManager(extension, extensionState) {
    let stateKeys = Object.keys(extensionState);
    let allowedKey = extension.getAllowedStateKeys();
    let allAllowedStateKeys = stateKeys.concat(allowedKey);

    let pageFactory = this._pageFactory;
    let decoratedPageStateManager = pageFactory.decoratePageStateManager(
      this._pageStateManager,
      allAllowedStateKeys
    );

    extension.setPageStateManager(decoratedPageStateManager);
  }

  /**
   * For defined extension switches to pageStageManager and clears partial state
   * after extension state is loaded.
   *
   * @param {ima.core.extension.Extension} extension
   * @param {Object<string, *>} extensionState
   */
  _switchToPageStateManagerAfterLoaded(extension, extensionState) {
    let stateValues = Object.values(extensionState);

    Promise.all(stateValues)
      .then(() => {
        extension.switchToStateManager();
        extension.clearPartialState();
      })
      .catch(() => {
        extension.clearPartialState();
      });
  }

  /**
   * Initialize page source so call init method on controller and his
   * extensions.
   *
   * @protected
   * @return {Promise<undefined>}
   */
  async _initPageSource() {
    await this._initController();
    await this._initExtensions();
  }

  /**
   * Initializes managed instance of controller with the provided parameters.
   *
   * @protected
   * @return {Promise<undefined>}
   */
  async _initController() {
    let controller = this._managedPage.controllerInstance;

    controller.setRouteParams(this._managedPage.params);
    await controller.init();
  }

  /**
   * Initialize extensions for managed instance of controller with the
   * provided parameters.
   *
   * @protected
   * @return {Promise<undefined>}
   */
  async _initExtensions() {
    let controller = this._managedPage.controllerInstance;
    for (let extension of controller.getExtensions()) {
      extension.setRouteParams(this._managedPage.params);
      await extension.init();
    }
  }

  /**
   * Iterates over extensions of current controller and switches each one to
   * pageStateManager and clears their partial state.
   *
   * @protected
   */
  _switchToPageStateManager() {
    const controller = this._managedPage.controllerInstance;

    for (let extension of controller.getExtensions()) {
      extension.switchToStateManager();
      extension.clearPartialState();
    }
  }

  /**
   * Load page source so call load method on controller and his extensions.
   * Merge loaded state and render it.
   *
   * @protected
   * @return {Object<string, (Promise<*>|*)>}
   */
  async _loadPageSource() {
    const controllerState = await this._getLoadedControllerState();
    const extensionsState = await this._getLoadedExtensionsState(
      controllerState
    );
    const loadedPageState = Object.assign({}, extensionsState, controllerState);

    const response = await this._pageRenderer.mount(
      this._managedPage.decoratedController,
      this._managedPage.viewInstance,
      loadedPageState,
      this._managedPage.options
    );

    return response;
  }

  /**
   * Load controller state from managed instance of controller.
   *
   * @protected
   * @return {Object<string, (Promise<*>|*)>}
   */
  async _getLoadedControllerState() {
    let controller = this._managedPage.controllerInstance;
    let controllerState = await controller.load();

    controller.setPageStateManager(this._pageStateManager);

    return controllerState;
  }

  /**
   * Load extensions state from managed instance of controller.
   *
   * @protected
   * @param {Object<string, *>} controllerState
   * @return {Object<string, (Promise<*>|*)>}
   */
  async _getLoadedExtensionsState(controllerState) {
    const controller = this._managedPage.controllerInstance;
    let extensionsState = Object.assign({}, controllerState);

    for (let extension of controller.getExtensions()) {
      extension.setPartialState(extensionsState);
      extension.switchToPartialState();
      const extensionState = await extension.load();

      this._switchToPageStateManagerAfterLoaded(extension, extensionState);
      this._setRestrictedPageStateManager(extension, extensionState);

      Object.assign(extensionsState, extensionState);
    }

    return extensionsState;
  }

  /**
   * Activate page source so call activate method on controller and his
   * extensions.
   *
   * @protected
   * @return {Promise<undefined>}
   */
  async _activatePageSource() {
    let controller = this._managedPage.controllerInstance;
    let isNotActivated = !this._managedPage.state.activated;

    if (controller && isNotActivated) {
      await this._activateController();
      await this._activateExtensions();
      this._managedPage.state.activated = true;
    }
  }

  /**
   * Activate managed instance of controller.
   *
   * @protected
   * @return {Promise<undefined>}
   */
  async _activateController() {
    let controller = this._managedPage.controllerInstance;

    await controller.activate();
  }

  /**
   * Activate extensions for managed instance of controller.
   *
   * @protected
   * @return {Promise<undefined>}
   */
  async _activateExtensions() {
    let controller = this._managedPage.controllerInstance;

    for (let extension of controller.getExtensions()) {
      await extension.activate();
    }
  }

  /**
   * Update page source so call update method on controller and his
   * extensions. Merge updated state and render it.
   *
   * @protected
   * @return {Promise<{status: number, content: ?string}>}
   */
  async _updatePageSource() {
    const updatedControllerState = await this._getUpdatedControllerState();
    const updatedExtensionState = await this._getUpdatedExtensionsState(
      updatedControllerState
    );
    const updatedPageState = Object.assign(
      {},
      updatedExtensionState,
      updatedControllerState
    );

    const response = await this._pageRenderer.update(
      this._managedPage.decoratedController,
      this._managedPage.viewInstance,
      updatedPageState,
      this._managedPage.options
    );

    return response;
  }

  /**
   * Return updated controller state for current page controller.
   *
   * @protected
   * @return {Object<string, (Promise<*>|*)>}
   */
  _getUpdatedControllerState() {
    let controller = this._managedPage.controllerInstance;
    let lastRouteParams = controller.getRouteParams();

    controller.setRouteParams(this._managedPage.params);

    return controller.update(lastRouteParams);
  }

  /**
   * Return updated extensions state for current page controller.
   *
   * @protected
   * @param {Object<string, *>} controllerState
   * @return {Object<string, (Promise|*)>}
   */
  async _getUpdatedExtensionsState(controllerState) {
    const controller = this._managedPage.controllerInstance;
    const extensionsState = Object.assign({}, controllerState);
    const extensionsPartialState = Object.assign(
      {},
      this._pageStateManager.getState(),
      controllerState
    );

    for (let extension of controller.getExtensions()) {
      const lastRouteParams = extension.getRouteParams();
      extension.setRouteParams(this._managedPage.params);
      extension.setPartialState(extensionsPartialState);
      extension.switchToPartialState();

      const extensionReturnedState = await extension.update(lastRouteParams);

      this._switchToPageStateManagerAfterLoaded(
        extension,
        extensionReturnedState
      );
      this._setRestrictedPageStateManager(extension, extensionReturnedState);

      Object.assign(extensionsState, extensionReturnedState);
      Object.assign(extensionsPartialState, extensionReturnedState);
    }

    return extensionsState;
  }

  /**
   * Deactivate page source so call deactivate method on controller and his
   * extensions.
   *
   * @protected
   * @return {Promise<undefined>}
   */
  async _deactivatePageSource() {
    let controller = this._managedPage.controllerInstance;
    let isActivated = this._managedPage.state.activated;

    if (controller && isActivated) {
      await this._deactivateExtensions();
      await this._deactivateController();
    }
  }

  /**
   * Deactivate last managed instance of controller only If controller was
   * activated.
   *
   * @protected
   * @return {Promise<undefined>}
   */
  async _deactivateController() {
    let controller = this._managedPage.controllerInstance;

    await controller.deactivate();
  }

  /**
   * Deactivate extensions for last managed instance of controller only if
   * they were activated.
   *
   * @protected
   * @return {Promise<undefined>}
   */
  async _deactivateExtensions() {
    let controller = this._managedPage.controllerInstance;

    for (let extension of controller.getExtensions()) {
      await extension.deactivate();
    }
  }

  /**
   * Destroy page source so call destroy method on controller and his
   * extensions.
   *
   * @protected
   * @return {Promise<undefined>}
   */
  async _destroyPageSource() {
    let controller = this._managedPage.controllerInstance;

    if (controller) {
      await this._destroyExtensions();
      await this._destroyController();
    }
  }

  /**
   * Destroy last managed instance of controller.
   *
   * @protected
   * @return {Promise<undefined>}
   */
  async _destroyController() {
    let controller = this._managedPage.controllerInstance;

    await controller.destroy();
    controller.setPageStateManager(null);
  }

  /**
   * Destroy extensions for last managed instance of controller.
   *
   * @protected
   * @return {Promise<undefined>}
   */
  async _destroyExtensions() {
    let controller = this._managedPage.controllerInstance;

    for (let extension of controller.getExtensions()) {
      await extension.destroy();
      extension.setPageStateManager(null);
    }
  }

  /**
   * The method clear state on current renderred component to DOM.
   *
   * @param {RouteOptions} options The current route options.
   */
  _clearComponentState(options) {
    let managedOptions = this._managedPage.options;

    if (
      !managedOptions ||
      managedOptions.documentView !== options.documentView ||
      managedOptions.managedRootView !== options.managedRootView ||
      managedOptions.viewAdapter !== options.viewAdapter
    ) {
      this._pageRenderer.unmount();
    }
  }

  /**
   * Return true if manager has to update last managed controller and view.
   *
   * @protected
   * @param {string|function} controller
   * @param {string|function} view
   * @param {RouteOptions} options
   * @return {boolean}
   */
  _hasOnlyUpdate(controller, view, options) {
    if (typeof options.onlyUpdate === 'function') {
      return options.onlyUpdate(
        this._managedPage.controller,
        this._managedPage.view
      );
    }

    return (
      options.onlyUpdate &&
      this._managedPage.controller === controller &&
      this._managedPage.view === view
    );
  }

  /**
   *
   *
   * @protected
   * @param {ManagedPage} nextManagedPage
   * @param {{ type: string, event: Event}}
   * @returns {Promise<any>}
   */
  async _runPreManageHandlers(nextManagedPage, action) {
    return this._pageHandlerRegistry.handlePreManagedState(
      this._managedPage.controller
        ? this._stripManagedPageValueForPublic(this._managedPage)
        : null,
      this._stripManagedPageValueForPublic(nextManagedPage) || null,
      action
    );
  }

  /**
   *
   *
   * @protected
   * @param {ManagedPage} previousManagedPage
   * @param {{ type: string, event: Event}}
   * @returns {Promise<any>}
   */
  async _runPostManageHandlers(previousManagedPage, action) {
    return this._pageHandlerRegistry.handlePostManagedState(
      this._managedPage.controller
        ? this._stripManagedPageValueForPublic(this._managedPage)
        : null,
      this._stripManagedPageValueForPublic(previousManagedPage) || null,
      action
    );
  }
}<|MERGE_RESOLUTION|>--- conflicted
+++ resolved
@@ -15,10 +15,6 @@
  *              ): boolean
  *            ),
  *            autoScroll: boolean,
-<<<<<<< HEAD
- *            allowSPA: boolean,
-=======
->>>>>>> 7df52519
  *            documentView: ?function(new: React.Component),
  *            managedRootView: ?function(new: React.Component),
  *            viewAdapter: ?function(new: React.Component)
