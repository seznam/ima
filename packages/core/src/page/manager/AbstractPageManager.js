import PageManager from './PageManager';

/**
 * An Object used to configure a route
 *
 * @typedef {{
 *            onlyUpdate: (
 *              boolean|
 *              function(
 *                (string|function(new: Controller)),
 *                function(new: React.Component,
 *                 Object<string, *>,
 *                 ?Object<string, *>
 *               )
 *              ): boolean
 *            ),
 *            autoScroll: boolean,
<<<<<<< HEAD
 *            allowSPA: boolean,
 *            documentView: ?function(new: React.Component),
=======
 *            documentView: ?function(new: AbstractDocumentView),
>>>>>>> 67b45bfc
 *            managedRootView: ?function(new: React.Component),
 *            viewAdapter: ?function(new: React.Component)
 *          }} RouteOptions
 */

/**
 * An object representing a page that's currently managed by PageManager
 *
 * @typedef {{
 *            controller: ?(string|function(new: Controller)),
 *            controllerInstance: ?Controller,
 *            decoratedController: ?Controller,
 *            view: ?React.Component,
 *            viewInstance: ?React.Element,
 *            options: ?RouteOptions,
 *            params: ?Object<string, string>,
 *            state: {
 *              activated: boolean
 *            }
 *          }} ManagedPage
 */

/**
 * Page manager for controller.
 */
export default class AbstractPageManager extends PageManager {
  /**
   * Initializes the page manager.
   *
   * @param {PageFactory} pageFactory Factory used by the page manager to
   *        create instances of the controller for the current route, and
   *        decorate the controllers and page state managers.
   * @param {PageRenderer} pageRenderer The current renderer of the page.
   * @param {PageStateManager} pageStateManager The current page state
   *        manager.
   * @param {HandlerRegistry} pageHandlerRegistry Instance of HandlerRegistry that
   *        holds a list of pre-manage and post-manage handlers.
   */
  constructor(
    pageFactory,
    pageRenderer,
    pageStateManager,
    pageHandlerRegistry
  ) {
    super();

    /**
     * Factory used by the page manager to create instances of the
     * controller for the current route, and decorate the controllers and
     * page state managers.
     *
     * @protected
     * @type {PageFactory}
     */
    this._pageFactory = pageFactory;

    /**
     * The current renderer of the page.
     *
     * @protected
     * @type {PageRenderer}
     */
    this._pageRenderer = pageRenderer;

    /**
     * The current page state manager.
     *
     * @protected
     * @type {PageStateManager}
     */
    this._pageStateManager = pageStateManager;

    /**
     * A registry that holds a list of pre-manage and post-manage handlers.
     *
     * @protected
     * @type {PageHandlerRegistry}
     */
    this._pageHandlerRegistry = pageHandlerRegistry;

    /**
     * Details of the currently managed page.
     *
     * @protected
     * @type {ManagedPage}
     */
    this._managedPage = {};

    /**
     * Snapshot of the previously managed page before it was replaced with
     * a new one
     *
     * @protected
     * @type {ManagedPage}
     */
    this._previousManagedPage = {};
  }

  /**
   * @inheritdoc
   */
  init() {
    this._clearManagedPageValue();
    this._pageHandlerRegistry.init();
  }

  /**
   * @inheritdoc
   */
  async manage({ route, controller, view, options, params = {}, action = {} }) {
    this._storeManagedPageSnapshot();

    if (this._hasOnlyUpdate(controller, view, options)) {
      this._managedPage.params = params;

      await this._runPreManageHandlers(this._managedPage, action);
      const response = await this._updatePageSource();
      await this._runPostManageHandlers(this._previousManagedPage, action);

      return response;
    }

    // Construct new managedPage value
    const pageFactory = this._pageFactory;
    const controllerInstance = pageFactory.createController(
      controller,
      options
    );
    const decoratedController =
      pageFactory.decorateController(controllerInstance);
    const viewInstance = pageFactory.createView(view);
    const newManagedPage = this._constructManagedPageValue(
      controller,
      view,
      route,
      options,
      params,
      controllerInstance,
      decoratedController,
      viewInstance
    );

    // Run pre-manage handlers before affecting anything
    await this._runPreManageHandlers(newManagedPage, action);

    // Deactivate the old instances and clearing state
    await this._deactivatePageSource();
    await this._destroyPageSource();

    this._pageStateManager.clear();
    this._clearComponentState(options);
    this._clearManagedPageValue();

    // Store the new managedPage object and initialize controllers and
    // extensions
    this._managedPage = newManagedPage;
    await this._initPageSource();

    const response = await this._loadPageSource();
    await this._runPostManageHandlers(this._previousManagedPage, action);

    return response;
  }

  /**
   * @inheritdoc
   */
  async destroy() {
    this._pageHandlerRegistry.destroy();
    this._pageStateManager.onChange = null;

    await this._deactivatePageSource();
    await this._destroyPageSource();

    this._pageStateManager.clear();

    this._clearManagedPageValue();
  }

  /**
   * @protected
   * @param {(string|function)} controller
   * @param {(string|function)} view
   * @param {AbstractRoute} route
   * @param {RouteOptions} options
   * @param {Object<string, string>} params The route parameters.
   * @param {AbstractController} controllerInstance
   * @param {ControllerDecorator} decoratedController
   * @param {React.Component} viewInstance
   * @returns {ManagedPage}
   */
  _constructManagedPageValue(
    controller,
    view,
    route,
    options,
    params,
    controllerInstance,
    decoratedController,
    viewInstance
  ) {
    return {
      controller,
      controllerInstance,
      decoratedController,
      view,
      viewInstance,
      route,
      options,
      params,
      state: {
        activated: false,
      },
    };
  }

  /**
   * Creates a cloned version of currently managed page and stores it in
   * a helper property.
   * Snapshot is used in manager handlers to easily determine differences
   * between the current and the previous state.
   *
   * @protected
   * @returns {ManagedPage}
   */
  _storeManagedPageSnapshot() {
    this._previousManagedPage = Object.assign({}, this._managedPage);

    return this._previousManagedPage;
  }

  /**
   * Clear value from managed page.
   *
   * @protected
   */
  _clearManagedPageValue() {
    this._managedPage = {
      controller: null,
      controllerInstance: null,
      decoratedController: null,
      view: null,
      viewInstance: null,
      route: null,
      options: null,
      params: null,
      state: {
        activated: false,
      },
    };
  }

  /**
   * Removes properties we do not want to propagate outside of the page manager
   *
   * @protected
   * @param {ManagedPage} value The managed page object to strip down
   * @returns {{
   *            controller: ?(string|function(new: Controller)),
   *            view: ?React.Component,
   *            route: AbstractRoute,
   *            options: ?RouteOptions,
   *            params: ?Object<string, string>
   *          }}
   */
  _stripManagedPageValueForPublic(value) {
    const { controller, view, route, options, params } = value;

    return { controller, view, route, options, params };
  }

  /**
   * Set page state manager to extension which has restricted rights to set
   * global state.
   *
   * @param {ima.core.extension.Extension} extension
   * @param {Object<string, *>} extensionState
   */
  _setRestrictedPageStateManager(extension, extensionState) {
    let stateKeys = Object.keys(extensionState);
    let allowedKey = extension.getAllowedStateKeys();
    let allAllowedStateKeys = stateKeys.concat(allowedKey);

    let pageFactory = this._pageFactory;
    let decoratedPageStateManager = pageFactory.decoratePageStateManager(
      this._pageStateManager,
      allAllowedStateKeys
    );

    extension.setPageStateManager(decoratedPageStateManager);
  }

  /**
   * For defined extension switches to pageStageManager and clears partial state
   * after extension state is loaded.
   *
   * @param {ima.core.extension.Extension} extension
   * @param {Object<string, *>} extensionState
   */
  _switchToPageStateManagerAfterLoaded(extension, extensionState) {
    let stateValues = Object.values(extensionState);

    Promise.all(stateValues)
      .then(() => {
        extension.switchToStateManager();
        extension.clearPartialState();
      })
      .catch(() => {
        extension.clearPartialState();
      });
  }

  /**
   * Initialize page source so call init method on controller and his
   * extensions.
   *
   * @protected
   * @return {Promise<undefined>}
   */
  async _initPageSource() {
    await this._initController();
    await this._initExtensions();
  }

  /**
   * Initializes managed instance of controller with the provided parameters.
   *
   * @protected
   * @return {Promise<undefined>}
   */
  async _initController() {
    let controller = this._managedPage.controllerInstance;

    controller.setRouteParams(this._managedPage.params);
    await controller.init();
  }

  /**
   * Initialize extensions for managed instance of controller with the
   * provided parameters.
   *
   * @protected
   * @return {Promise<undefined>}
   */
  async _initExtensions() {
    let controller = this._managedPage.controllerInstance;
    for (let extension of controller.getExtensions()) {
      extension.setRouteParams(this._managedPage.params);
      await extension.init();
    }
  }

  /**
   * Iterates over extensions of current controller and switches each one to
   * pageStateManager and clears their partial state.
   *
   * @protected
   */
  _switchToPageStateManager() {
    const controller = this._managedPage.controllerInstance;

    for (let extension of controller.getExtensions()) {
      extension.switchToStateManager();
      extension.clearPartialState();
    }
  }

  /**
   * Load page source so call load method on controller and his extensions.
   * Merge loaded state and render it.
   *
   * @protected
   * @return {Object<string, (Promise<*>|*)>}
   */
  async _loadPageSource() {
    const controllerState = await this._getLoadedControllerState();
    const extensionsState = await this._getLoadedExtensionsState(
      controllerState
    );
    const loadedPageState = Object.assign({}, extensionsState, controllerState);

    const response = await this._pageRenderer.mount(
      this._managedPage.decoratedController,
      this._managedPage.viewInstance,
      loadedPageState,
      this._managedPage.options
    );

    return response;
  }

  /**
   * Load controller state from managed instance of controller.
   *
   * @protected
   * @return {Object<string, (Promise<*>|*)>}
   */
  async _getLoadedControllerState() {
    let controller = this._managedPage.controllerInstance;
    let controllerState = await controller.load();

    controller.setPageStateManager(this._pageStateManager);

    return controllerState;
  }

  /**
   * Load extensions state from managed instance of controller.
   *
   * @protected
   * @param {Object<string, *>} controllerState
   * @return {Object<string, (Promise<*>|*)>}
   */
  async _getLoadedExtensionsState(controllerState) {
    const controller = this._managedPage.controllerInstance;
    let extensionsState = Object.assign({}, controllerState);

    for (let extension of controller.getExtensions()) {
      extension.setPartialState(extensionsState);
      extension.switchToPartialState();
      const extensionState = await extension.load();

      this._switchToPageStateManagerAfterLoaded(extension, extensionState);
      this._setRestrictedPageStateManager(extension, extensionState);

      Object.assign(extensionsState, extensionState);
    }

    return extensionsState;
  }

  /**
   * Activate page source so call activate method on controller and his
   * extensions.
   *
   * @protected
   * @return {Promise<undefined>}
   */
  async _activatePageSource() {
    let controller = this._managedPage.controllerInstance;
    let isNotActivated = !this._managedPage.state.activated;

    if (controller && isNotActivated) {
      await this._activateController();
      await this._activateExtensions();
      this._managedPage.state.activated = true;
    }
  }

  /**
   * Activate managed instance of controller.
   *
   * @protected
   * @return {Promise<undefined>}
   */
  async _activateController() {
    let controller = this._managedPage.controllerInstance;

    await controller.activate();
  }

  /**
   * Activate extensions for managed instance of controller.
   *
   * @protected
   * @return {Promise<undefined>}
   */
  async _activateExtensions() {
    let controller = this._managedPage.controllerInstance;

    for (let extension of controller.getExtensions()) {
      await extension.activate();
    }
  }

  /**
   * Update page source so call update method on controller and his
   * extensions. Merge updated state and render it.
   *
   * @protected
   * @return {Promise<{status: number, content: ?string}>}
   */
  async _updatePageSource() {
    const updatedControllerState = await this._getUpdatedControllerState();
    const updatedExtensionState = await this._getUpdatedExtensionsState(
      updatedControllerState
    );
    const updatedPageState = Object.assign(
      {},
      updatedExtensionState,
      updatedControllerState
    );

    const response = await this._pageRenderer.update(
      this._managedPage.decoratedController,
      this._managedPage.viewInstance,
      updatedPageState,
      this._managedPage.options
    );

    return response;
  }

  /**
   * Return updated controller state for current page controller.
   *
   * @protected
   * @return {Object<string, (Promise<*>|*)>}
   */
  _getUpdatedControllerState() {
    let controller = this._managedPage.controllerInstance;
    let lastRouteParams = controller.getRouteParams();

    controller.setRouteParams(this._managedPage.params);

    return controller.update(lastRouteParams);
  }

  /**
   * Return updated extensions state for current page controller.
   *
   * @protected
   * @param {Object<string, *>} controllerState
   * @return {Object<string, (Promise|*)>}
   */
  async _getUpdatedExtensionsState(controllerState) {
    const controller = this._managedPage.controllerInstance;
    const extensionsState = Object.assign({}, controllerState);
    const extensionsPartialState = Object.assign(
      {},
      this._pageStateManager.getState(),
      controllerState
    );

    for (let extension of controller.getExtensions()) {
      const lastRouteParams = extension.getRouteParams();
      extension.setRouteParams(this._managedPage.params);
      extension.setPartialState(extensionsPartialState);
      extension.switchToPartialState();

      const extensionReturnedState = await extension.update(lastRouteParams);

      this._switchToPageStateManagerAfterLoaded(
        extension,
        extensionReturnedState
      );
      this._setRestrictedPageStateManager(extension, extensionReturnedState);

      Object.assign(extensionsState, extensionReturnedState);
      Object.assign(extensionsPartialState, extensionReturnedState);
    }

    return extensionsState;
  }

  /**
   * Deactivate page source so call deactivate method on controller and his
   * extensions.
   *
   * @protected
   * @return {Promise<undefined>}
   */
  async _deactivatePageSource() {
    let controller = this._managedPage.controllerInstance;
    let isActivated = this._managedPage.state.activated;

    if (controller && isActivated) {
      await this._deactivateExtensions();
      await this._deactivateController();
    }
  }

  /**
   * Deactivate last managed instance of controller only If controller was
   * activated.
   *
   * @protected
   * @return {Promise<undefined>}
   */
  async _deactivateController() {
    let controller = this._managedPage.controllerInstance;

    await controller.deactivate();
  }

  /**
   * Deactivate extensions for last managed instance of controller only if
   * they were activated.
   *
   * @protected
   * @return {Promise<undefined>}
   */
  async _deactivateExtensions() {
    let controller = this._managedPage.controllerInstance;

    for (let extension of controller.getExtensions()) {
      await extension.deactivate();
    }
  }

  /**
   * Destroy page source so call destroy method on controller and his
   * extensions.
   *
   * @protected
   * @return {Promise<undefined>}
   */
  async _destroyPageSource() {
    let controller = this._managedPage.controllerInstance;

    if (controller) {
      await this._destroyExtensions();
      await this._destroyController();
    }
  }

  /**
   * Destroy last managed instance of controller.
   *
   * @protected
   * @return {Promise<undefined>}
   */
  async _destroyController() {
    let controller = this._managedPage.controllerInstance;

    await controller.destroy();
    controller.setPageStateManager(null);
  }

  /**
   * Destroy extensions for last managed instance of controller.
   *
   * @protected
   * @return {Promise<undefined>}
   */
  async _destroyExtensions() {
    let controller = this._managedPage.controllerInstance;

    for (let extension of controller.getExtensions()) {
      await extension.destroy();
      extension.setPageStateManager(null);
    }
  }

  /**
   * The method clear state on current renderred component to DOM.
   *
   * @param {RouteOptions} options The current route options.
   */
  _clearComponentState(options) {
    let managedOptions = this._managedPage.options;

    if (
      !managedOptions ||
      managedOptions.documentView !== options.documentView ||
      managedOptions.managedRootView !== options.managedRootView ||
      managedOptions.viewAdapter !== options.viewAdapter
    ) {
      this._pageRenderer.unmount();
    }
  }

  /**
   * Return true if manager has to update last managed controller and view.
   *
   * @protected
   * @param {string|function} controller
   * @param {string|function} view
   * @param {RouteOptions} options
   * @return {boolean}
   */
  _hasOnlyUpdate(controller, view, options) {
    if (typeof options.onlyUpdate === 'function') {
      return options.onlyUpdate(
        this._managedPage.controller,
        this._managedPage.view
      );
    }

    return (
      options.onlyUpdate &&
      this._managedPage.controller === controller &&
      this._managedPage.view === view
    );
  }

  /**
   *
   *
   * @protected
   * @param {ManagedPage} nextManagedPage
   * @param {{ type: string, event: Event}}
   * @returns {Promise<any>}
   */
  async _runPreManageHandlers(nextManagedPage, action) {
    return this._pageHandlerRegistry.handlePreManagedState(
      this._managedPage.controller
        ? this._stripManagedPageValueForPublic(this._managedPage)
        : null,
      this._stripManagedPageValueForPublic(nextManagedPage) || null,
      action
    );
  }

  /**
   *
   *
   * @protected
   * @param {ManagedPage} previousManagedPage
   * @param {{ type: string, event: Event}}
   * @returns {Promise<any>}
   */
  async _runPostManageHandlers(previousManagedPage, action) {
    return this._pageHandlerRegistry.handlePostManagedState(
      this._managedPage.controller
        ? this._stripManagedPageValueForPublic(this._managedPage)
        : null,
      this._stripManagedPageValueForPublic(previousManagedPage) || null,
      action
    );
  }
}<|MERGE_RESOLUTION|>--- conflicted
+++ resolved
@@ -15,12 +15,7 @@
  *              ): boolean
  *            ),
  *            autoScroll: boolean,
-<<<<<<< HEAD
- *            allowSPA: boolean,
  *            documentView: ?function(new: React.Component),
-=======
- *            documentView: ?function(new: AbstractDocumentView),
->>>>>>> 67b45bfc
  *            managedRootView: ?function(new: React.Component),
  *            viewAdapter: ?function(new: React.Component)
  *          }} RouteOptions
