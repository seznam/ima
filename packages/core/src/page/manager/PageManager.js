--- conflicted
+++ resolved
@@ -31,10 +31,6 @@
    *            ): boolean
    *          ),
    *          autoScroll: boolean,
-<<<<<<< HEAD
-   *          allowSPA: boolean,
-=======
->>>>>>> 7df52519
    *          documentView: ?function(new: React.Component),
    *          managedRootView: ?function(new: React.Component),
    *          viewAdapter: ?function(new: React.Component)
