import Controller from 'src/controller/Controller';
import EventBus from 'src/event/EventBus';
import Extension from 'src/extension/Extension';
import PageHandler from 'src/page/handler/PageHandler';
import PageHandlerRegistry from 'src/page/handler/PageHandlerRegistry';
import ClientPageManager from '../ClientPageManager';
import PageRenderer from 'src/page/renderer/PageRenderer';
import PageStateManager from 'src/page/state/PageStateManager';
import Window from 'src/window/Window';
import { toMockedInstance } from 'to-mock';

describe('ima.core.page.manager.ClientPageManager', () => {
  let pageFactory = {
    createController: Controller => new Controller(),
    decorateController: controller => controller,
    decoratePageStateManager: pageStateManger => pageStateManger,
    createView: view => view,
  };
  let pageRenderer = null;
  let pageStateManager = null;
  let windowInterface = null;
  let eventBusInterface = null;
  let pageManager = null;
  let handlerRegistry = null;

  let View = () => {};

  let controllerInstance = pageFactory.createController(Controller);
  let decoratedController = pageFactory.decorateController(controllerInstance);
  let viewInstance = pageFactory.createView(View);
  let extensionInstance = new Extension();

  let options = {
    onlyUpdate: false,
    autoScroll: true,
    allowSPA: true,
    documentView: null,
  };
  let params = {
    param1: 'param1',
    param2: 2,
  };
  let data = {
    content: '',
  };
  let event = {
    detail: {
      eventName: 'method',
      data: data,
    },
  };

  beforeEach(() => {
    let pageManagerHandler = toMockedInstance(PageHandler);
    pageRenderer = new PageRenderer();
    pageStateManager = new PageStateManager();
    windowInterface = new Window();
    eventBusInterface = new EventBus();
    handlerRegistry = new PageHandlerRegistry(pageManagerHandler);

    pageManager = new ClientPageManager(
      pageFactory,
      pageRenderer,
      pageStateManager,
      handlerRegistry,
      windowInterface,
      eventBusInterface
    );

    pageManager._clearManagedPageValue();

    pageManager._managedPage = pageManager._constructManagedPageValue(
      Controller,
      View,
      options,
      params,
      controllerInstance,
      decoratedController,
      viewInstance
    );

    jest
      .spyOn(controllerInstance, 'getExtensions')
      .mockReturnValue([extensionInstance]);
  });

  it('should be listening for all custom events', () => {
    let window = {};

    jest.spyOn(eventBusInterface, 'listenAll').mockImplementation();
    jest.spyOn(windowInterface, 'getWindow').mockReturnValue(window);

    pageManager.init();

    expect(eventBusInterface.listenAll).toHaveBeenCalledWith(
      window,
      pageManager._boundOnCustomEventHandler
    );
  });

  it('should return parsed custom event', () => {
    expect(pageManager._parseCustomEvent(event)).toStrictEqual({
      method: 'onMethod',
      eventName: 'method',
      data: data,
    });
  });

  it('should unlisten for all custom events', async () => {
    let window = {};

    jest.spyOn(eventBusInterface, 'unlistenAll').mockImplementation();
    jest.spyOn(windowInterface, 'getWindow').mockReturnValue(window);

    await pageManager.destroy();

    expect(eventBusInterface.unlistenAll).toHaveBeenCalledWith(
      window,
      pageManager._boundOnCustomEventHandler
    );
  });

  describe('_onCustomEventHandler method', () => {
    let parsedCustomEvent = {
      method: 'onMethod',
      data: {},
      eventName: 'method',
    };

    beforeEach(() => {
      jest
        .spyOn(pageManager, '_parseCustomEvent')
        .mockReturnValue(parsedCustomEvent);
<<<<<<< HEAD

      jest.spyOn(console, 'warn').mockImplementation();
    });

    afterEach(() => {
      jest.resetAllMocks();
=======

      jest.spyOn(console, 'warn').mockImplementation();
>>>>>>> d9f87b0d
    });

    it('should do nothing if active controller is null', () => {
      pageManager._managedPage.controllerInstance = null;

      pageManager._onCustomEventHandler(event);

      expect(console.warn).not.toHaveBeenCalled();
    });

    it('should handle event only with controller', () => {
      jest
        .spyOn(pageManager, '_handleEventWithController')
        .mockReturnValue(true);

      jest
        .spyOn(pageManager, '_handleEventWithExtensions')
        .mockImplementation();

      pageManager._onCustomEventHandler(event);

      expect(console.warn).not.toHaveBeenCalled();
      expect(pageManager._handleEventWithExtensions).not.toHaveBeenCalledWith(
        parsedCustomEvent.method,
        parsedCustomEvent.data
      );
      expect(pageManager._handleEventWithController).toHaveBeenCalledWith(
        parsedCustomEvent.method,
        parsedCustomEvent.data
      );
    });

    it('should handle event with some extension', () => {
      jest
        .spyOn(pageManager, '_handleEventWithController')
        .mockReturnValue(false);

      jest
        .spyOn(pageManager, '_handleEventWithExtensions')
        .mockReturnValue(true);

      pageManager._onCustomEventHandler(event);

      expect(console.warn).not.toHaveBeenCalled();
      expect(pageManager._handleEventWithExtensions).toHaveBeenCalledWith(
        parsedCustomEvent.method,
        parsedCustomEvent.data
      );
      expect(pageManager._handleEventWithController).toHaveBeenCalledWith(
        parsedCustomEvent.method,
        parsedCustomEvent.data
      );
    });

    it("should throw error because active controller and their extensions haven't defined event listener", () => {
      pageManager._onCustomEventHandler(event);

      expect(console.warn).toHaveBeenCalled();
    });
  });

  describe('manage method', () => {
    it('should activate page source after loading all resources', done => {
      jest.spyOn(pageManager, '_activatePageSource').mockImplementation();
      jest
        .spyOn(pageManager.__proto__.__proto__, 'manage')
        .mockReturnValue(Promise.resolve({}));

      pageManager
        .manage(null, null, {}, {})
        .then(() => {
          expect(pageManager._activatePageSource).toHaveBeenCalled();
          done();
        })
        .catch(error => {
          console.error('ima.core.page.manager.Client: CATCH ERROR: ', error);
          done(error);
        });
    });
  });

  describe('_handleEventWithController method', () => {
    it('should return false for undefined method on controller', () => {
      expect(
        pageManager._handleEventWithController('onMethod', {})
      ).toBeFalsy();
    });

    it('should call method on controller and return true', () => {
      pageManager._managedPage.controllerInstance = {
        onMethod: () => {},
      };

      jest
        .spyOn(pageManager._managedPage.controllerInstance, 'onMethod')
        .mockImplementation();

      expect(
        pageManager._handleEventWithController('onMethod', data)
      ).toBeTruthy();
      expect(
        pageManager._managedPage.controllerInstance.onMethod
      ).toHaveBeenCalledWith(data);
    });
  });

  describe('_handleEventWithExtensions method', () => {
    it('should return false for undefined method on extensions', () => {
      expect(
        pageManager._handleEventWithExtensions('onMethod', {})
      ).toBeFalsy();
    });

    it('should call method on someone extension and return true', () => {
      let dumpExtensionInstance = {
        onMethod: () => {},
      };
      pageManager._managedPage.controllerInstance = {
        getExtensions: () => {
          return [dumpExtensionInstance];
        },
      };

      jest.spyOn(dumpExtensionInstance, 'onMethod').mockImplementation();

      expect(
        pageManager._handleEventWithExtensions('onMethod', data)
      ).toBeTruthy();
      expect(dumpExtensionInstance.onMethod).toHaveBeenCalledWith(data);
    });
  });
});<|MERGE_RESOLUTION|>--- conflicted
+++ resolved
@@ -131,26 +131,8 @@
       jest
         .spyOn(pageManager, '_parseCustomEvent')
         .mockReturnValue(parsedCustomEvent);
-<<<<<<< HEAD
-
-      jest.spyOn(console, 'warn').mockImplementation();
-    });
-
-    afterEach(() => {
-      jest.resetAllMocks();
-=======
-
-      jest.spyOn(console, 'warn').mockImplementation();
->>>>>>> d9f87b0d
-    });
-
-    it('should do nothing if active controller is null', () => {
-      pageManager._managedPage.controllerInstance = null;
-
-      pageManager._onCustomEventHandler(event);
 
       expect(console.warn).not.toHaveBeenCalled();
-    });
 
     it('should handle event only with controller', () => {
       jest
