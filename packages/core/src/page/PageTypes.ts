--- conflicted
+++ resolved
@@ -1,16 +1,8 @@
-<<<<<<< HEAD
-import { RouteAction, RouteOptions } from '../router/Router';
-import { UnknownParameters } from '../CommonTypes';
-import Controller, { IController } from '../controller/Controller';
-import ControllerDecorator from '../controller/ControllerDecorator';
-import AbstractRoute from '../router/AbstractRoute';
-=======
 import { Controller, IController } from '../controller/Controller';
 import { ControllerDecorator } from '../controller/ControllerDecorator';
 import { AbstractRoute } from '../router/AbstractRoute';
-import { RouteOptions } from '../router/Router';
+import { RouteAction, RouteOptions } from '../router/Router';
 import { UnknownParameters } from '../types';
->>>>>>> 305ab418
 
 // FIXME most of these types are probably always defined
 export type ManagedPage = {
