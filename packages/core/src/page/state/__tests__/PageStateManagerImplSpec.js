import PageStateManager from '../PageStateManagerImpl';
import Dispatcher from '../../../event/Dispatcher';
import Events from '../Events';
import { toMockedInstance } from 'to-mock';

describe('ima.core.page.state.PageStateManagerImpl', () => {
  let stateManager = null;
  let defaultState = { state: 'state', patch: null };
  let patchState = { patch: 'patch' };
  let queuedPatchState1 = { lazy: 'patch' };
  let queuedPatchState2 = { queued: 'patch', lazy: 'overriden' };
  let dispatcher = toMockedInstance(Dispatcher);

  beforeEach(() => {
    stateManager = new PageStateManager(dispatcher);

    stateManager._pushToHistory(defaultState);
  });

  afterEach(() => {
    jest.clearAllMocks();
  });

  it('should clear history', () => {
    stateManager.clear();

    expect(stateManager._states).toHaveLength(0);
    expect(stateManager._cursor).toBe(-1);
  });

  describe('getState method', () => {
    it('should returns default state', () => {
      expect(stateManager.getState()).toStrictEqual(defaultState);
    });

    it('should returns empty object for empty history', () => {
      stateManager.clear();

      expect(stateManager.getState()).toStrictEqual({});
    });
  });

  describe('setState method', () => {
    beforeEach(() => {
      jest.spyOn(stateManager, '_eraseExcessHistory').mockImplementation();
      jest.spyOn(stateManager, '_pushToHistory').mockImplementation();
      jest.spyOn(stateManager, '_callOnChangeCallback');
<<<<<<< HEAD
      jest.spyOn(dispatcher, 'fire');
    });

    afterEach(() => {
      jest.resetAllMocks();
=======
      jest.spyOn(dispatcher, 'fire').mockImplementation(() => {});
>>>>>>> d9f87b0d
    });

    it('should set smooth copy last state and state patch', () => {
      let newState = Object.assign({}, defaultState, patchState);

      stateManager.setState(patchState);

      expect(stateManager._eraseExcessHistory).toHaveBeenCalledWith();
      expect(stateManager._pushToHistory).toHaveBeenCalledWith(newState);
      expect(stateManager._callOnChangeCallback).toHaveBeenCalledWith(newState);
      expect(dispatcher.fire).toHaveBeenNthCalledWith(
        1,
        Events.BEFORE_CHANGE_STATE,
        { newState, patchState, oldState: defaultState },
        true
      );
      expect(dispatcher.fire).toHaveBeenNthCalledWith(
        2,
        Events.AFTER_CHANGE_STATE,
        { newState },
        true
      );
    });

    it('should add the state patch to the queue during transaction', () => {
      stateManager.beginTransaction();

      stateManager.setState(patchState);

      expect(stateManager._statePatchQueue).toHaveLength(1);
      expect(stateManager._pushToHistory).not.toHaveBeenCalled();
      expect(dispatcher.fire).not.toHaveBeenCalled();
    });
  });

  it('should return history of states', () => {
    expect(stateManager.getAllStates()).toStrictEqual([defaultState]);
  });

  describe('beginTransaction method', () => {
    it('should show warning for another ongoing transaction', () => {
      stateManager._ongoingTransaction = true;
      jest.spyOn(console, 'warn').mockImplementation();

      stateManager.beginTransaction();

      expect(console.warn).toHaveBeenCalled();
    });

    it('should flag transaction and empty queue', () => {
      stateManager.beginTransaction();

      expect(stateManager._ongoingTransaction).toBe(true);
      expect(stateManager._statePatchQueue).toHaveLength(0);
    });
  });

  describe('commitTransaction method', () => {
    it('should show warning for no active transaction', () => {
      stateManager._ongoingTransaction = false;
      jest.spyOn(console, 'warn').mockImplementation();

      stateManager.commitTransaction();

      expect(console.warn).toHaveBeenCalled();
    });

    it('should patch state with all the queued patches in order they were queued', () => {
      const finalState = Object.assign(
        {},
        queuedPatchState1,
        queuedPatchState2
      );
      stateManager.beginTransaction();

      stateManager.setState(queuedPatchState1);
      stateManager.setState(queuedPatchState2);

      jest.spyOn(stateManager, 'setState');

      stateManager.commitTransaction();

      expect(stateManager.setState).toHaveBeenCalledWith(finalState);
      expect(stateManager.getState().lazy).toBe('overriden');
    });
  });

  describe('cancelTransaction method', () => {
    it('should cancel transaction and empty queue', () => {
      stateManager.beginTransaction();
      stateManager.setState(queuedPatchState1);

      stateManager.cancelTransaction();

      expect(stateManager._ongoingTransaction).toBe(false);
      expect(stateManager._statePatchQueue).toHaveLength(0);
    });
  });

  describe('getTransactionStatePatches method', () => {
    it('should return queueing state patches off the main state from the begin of transaction.', () => {
      stateManager.beginTransaction();
      stateManager.setState(queuedPatchState1);
      stateManager.setState(queuedPatchState2);

      expect(stateManager.getTransactionStatePatches()).toStrictEqual([
        queuedPatchState1,
        queuedPatchState2,
      ]);
    });
  });
});<|MERGE_RESOLUTION|>--- conflicted
+++ resolved
@@ -45,15 +45,7 @@
       jest.spyOn(stateManager, '_eraseExcessHistory').mockImplementation();
       jest.spyOn(stateManager, '_pushToHistory').mockImplementation();
       jest.spyOn(stateManager, '_callOnChangeCallback');
-<<<<<<< HEAD
-      jest.spyOn(dispatcher, 'fire');
-    });
-
-    afterEach(() => {
-      jest.resetAllMocks();
-=======
       jest.spyOn(dispatcher, 'fire').mockImplementation(() => {});
->>>>>>> d9f87b0d
     });
 
     it('should set smooth copy last state and state patch', () => {
