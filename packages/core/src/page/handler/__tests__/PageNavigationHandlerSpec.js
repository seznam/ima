--- conflicted
+++ resolved
@@ -10,13 +10,8 @@
 
   beforeEach(() => {
     window = new Window();
-<<<<<<< HEAD
-    jest.spyOn(window, 'getWindow').mockReturnValue({
-      history: { scrollRestoration: 'auto' }
-=======
     spyOn(window, 'getWindow').and.returnValue({
       history: { scrollRestoration: 'auto' },
->>>>>>> 814bd3e9
     });
 
     handler = new PageNavigationHandler(window);
@@ -97,13 +92,8 @@
       expect(pushStateMock).not.toHaveBeenCalled();
     });
 
-<<<<<<< HEAD
-    it('Window.scrollTo method should not be called if routers autoScroll option was set to false.', () => {
-      jest.spyOn(window, 'scrollTo').mockImplementation();
-=======
     it('window.scrollTo method should not be called if routers autoScroll option was set to false.', () => {
       spyOn(window, 'scrollTo').and.stub();
->>>>>>> 814bd3e9
       const nextManagedPage = { options: { autoScroll: false } };
 
       handler.handlePreManagedState(null, nextManagedPage, {});
@@ -112,13 +102,8 @@
       expect(window.scrollTo).not.toHaveBeenCalled();
     });
 
-<<<<<<< HEAD
-    it('Window should be scrolled to the top if routers autoScroll option was set to true.', () => {
-      jest.spyOn(window, 'scrollTo').mockImplementation();
-=======
     it('window should be scrolled to the top if routers autoScroll option was set to true.', () => {
       spyOn(window, 'scrollTo').and.stub();
->>>>>>> 814bd3e9
       const nextManagedPage = { options: { autoScroll: true } };
 
       handler.handlePreManagedState(null, nextManagedPage, {});
