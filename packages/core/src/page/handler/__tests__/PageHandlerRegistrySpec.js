--- conflicted
+++ resolved
@@ -8,17 +8,12 @@
   let pageManagerHandler = toMockedInstance(PageHandler);
 
   beforeEach(() => {
-<<<<<<< HEAD
-    jest.spyOn(pageManagerHandler, 'handlePreManagedState');
-    jest.spyOn(pageManagerHandler, 'handlePostManagedState');
-=======
     jest
       .spyOn(pageManagerHandler, 'handlePreManagedState')
       .mockImplementation(() => {});
     jest
       .spyOn(pageManagerHandler, 'handlePostManagedState')
       .mockImplementation(() => {});
->>>>>>> d9f87b0d
     registry = new PageHandlerRegistry(pageManagerHandler);
     registry.init();
   });
