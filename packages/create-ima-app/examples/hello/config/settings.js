--- conflicted
+++ resolved
@@ -32,7 +32,6 @@
         $Render: {
           styles: [`/static/css/app.min.css${versionStamp}`],
           scripts: [
-<<<<<<< HEAD
             `/static/locale/${config.$Language}.js${versionStamp}`,
             `/static/js/app.bundle.min.js${versionStamp}`
           ],
@@ -52,31 +51,6 @@
         plugins: 'https://github.com/seznam/IMA.js-plugins',
         api: 'https://imajs.io/api'
       }
-=======
-            `/static/js/locale/${config.$Language}.js${versionStamp}`,
-            '/static/js/app.bundle.min.js' + versionStamp,
-          ],
-          esScripts: [
-            '/static/js/locale/' + config.$Language + '.js' + versionStamp,
-            '/static/js/app.bundle.es.min.js' + versionStamp,
-          ],
-          documentView: DocumentView,
-        },
-      },
-      $Static: {
-        image: '/static/img',
-        css: '/static/css',
-        js: '/static/js',
-      },
-    },
-
-    test: {
-      $Http: {
-        defaultRequestOptions: {
-          timeout: 5000,
-        },
-      },
->>>>>>> 9f3678a8
     },
 
     dev: {
@@ -89,7 +63,6 @@
         $Render: {
           styles: [`/static/css/app.css${versionStamp}`],
           scripts: [
-<<<<<<< HEAD
             // `/static/js/polyfill.js${versionStamp}`,
             `/static/locale/${config.$Language}.js${versionStamp}`,
             `/static/js/runtime.js${versionStamp}`,
@@ -106,25 +79,5 @@
         }
       }
     }
-=======
-            '/static/js/polyfill.js' + versionStamp,
-            '/static/js/shim.js' + versionStamp,
-            '/static/js/vendor.client.js' + versionStamp,
-            `/static/js/locale/${config.$Language}.js${versionStamp}`,
-            '/static/js/app.client.js' + versionStamp,
-            '/static/js/hot.reload.js' + versionStamp,
-          ],
-          esScripts: [
-            '/static/js/polyfill.es.js' + versionStamp,
-            '/static/js/shim.es.js' + versionStamp,
-            '/static/js/vendor.client.es.js' + versionStamp,
-            `/static/js/locale/${config.$Language}.js${versionStamp}`,
-            '/static/js/app.client.es.js' + versionStamp,
-            '/static/js/hot.reload.js' + versionStamp,
-          ],
-        },
-      },
-    },
->>>>>>> 9f3678a8
   };
 };