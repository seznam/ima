module.exports = {
  root: true,
  extends: [
    'eslint:recommended',
    'plugin:react/recommended',
    'plugin:prettier/recommended',
  ],
  rules: {
    // Eslint overrides
    'no-import-assign': 0,
    'no-console': [
      'error',
      {
        allow: ['warn', 'error'],
      },
    ],

    // Prettier
    'prettier/prettier': [
      'error',
      {
        singleQuote: true,
        semi: true,
        trailingComma: 'none',
        jsxSingleQuote: true,
        bracketSameLine: false,
        arrowParens: 'avoid',
      },
    ],

    // React plugin overrides
    'react/prop-types': 0,
    'react/wrap-multilines': 0,
<<<<<<< HEAD
    'react/jsx-uses-react': 0,
    'react/react-in-jsx-scope': 0
=======
    'react/no-deprecated': 0,
    'react/jsx-uses-react': 0,
    'react/react-in-jsx-scope': 0,
>>>>>>> 9f3678a8
  },
  settings: {
    react: {
      version: '16',
    },
  },
  parser: '@babel/eslint-parser',
  parserOptions: {
    sourceType: 'module',
    ecmaVersion: 6,
    requireConfigFile: false,
    babelOptions: {
      presets: ['@babel/preset-react'],
    },
  },
  env: {
    browser: true,
    node: true,
    es6: true,
  },
  globals: {
    $Debug: true,
    $IMA: true,
    using: true,
    extend: true,
    spyOn: true,
  },
};<|MERGE_RESOLUTION|>--- conflicted
+++ resolved
@@ -21,7 +21,7 @@
       {
         singleQuote: true,
         semi: true,
-        trailingComma: 'none',
+        trailingComma: 'es5',
         jsxSingleQuote: true,
         bracketSameLine: false,
         arrowParens: 'avoid',
@@ -29,16 +29,7 @@
     ],
 
     // React plugin overrides
-    'react/prop-types': 0,
-    'react/wrap-multilines': 0,
-<<<<<<< HEAD
-    'react/jsx-uses-react': 0,
-    'react/react-in-jsx-scope': 0
-=======
-    'react/no-deprecated': 0,
-    'react/jsx-uses-react': 0,
-    'react/react-in-jsx-scope': 0,
->>>>>>> 9f3678a8
+    'react/prop-types': 'off',
   },
   settings: {
     react: {
@@ -65,5 +56,5 @@
     using: true,
     extend: true,
     spyOn: true,
-  },
+  }
 };