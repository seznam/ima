import { ComponentUtils, PageRenderer, Window } from '@ima/core';
import {
  defaultCssClasses as cssClassNameProcessor,
  PageRendererFactory,
  ServerPageRenderer,
} from '@ima/react-page-renderer';
import ClientPageRenderer from '@ima/react-page-renderer/dist/esm/client/renderer/ClientPageRenderer';

//eslint-disable-next-line no-unused-vars
export default (ns, oc, config) => {
  // UI components
  oc.bind('$CssClasses', function () {
    return cssClassNameProcessor;
  });

  // You can set own Component utils here
<<<<<<< HEAD

  // UI components
  oc.bind('$CssClasses', function () {
    return cssClassNameProcessor;
  });

=======
>>>>>>> 16487954
  oc.get(ComponentUtils).register({
    $CssClasses: '$CssClasses',
  });

  oc.inject(PageRendererFactory, [ComponentUtils]);
  oc.bind('$PageRendererFactory', PageRendererFactory);

  if (oc.get(Window).isClient()) {
    oc.provide(PageRenderer, ClientPageRenderer, [
      PageRendererFactory,
      '$Helper',
      '$Dispatcher',
      '$Settings',
      Window,
    ]);
  } else {
    oc.provide(PageRenderer, ServerPageRenderer, [
      PageRendererFactory,
      '$Helper',
      '$Dispatcher',
      '$Settings',
    ]);
  }
<<<<<<< HEAD
=======

>>>>>>> 16487954
  oc.bind('$PageRenderer', PageRenderer);
};<|MERGE_RESOLUTION|>--- conflicted
+++ resolved
@@ -14,15 +14,6 @@
   });
 
   // You can set own Component utils here
-<<<<<<< HEAD
-
-  // UI components
-  oc.bind('$CssClasses', function () {
-    return cssClassNameProcessor;
-  });
-
-=======
->>>>>>> 16487954
   oc.get(ComponentUtils).register({
     $CssClasses: '$CssClasses',
   });
@@ -46,9 +37,5 @@
       '$Settings',
     ]);
   }
-<<<<<<< HEAD
-=======
-
->>>>>>> 16487954
   oc.bind('$PageRenderer', PageRenderer);
 };