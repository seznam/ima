--- conflicted
+++ resolved
@@ -1,13 +1,4 @@
-import {
-  Cache,
-  ComponentUtils,
-  PageRenderer,
-<<<<<<< HEAD
-  Response,
-=======
->>>>>>> 7df52519
-  Window,
-} from '@ima/core';
+import { Cache, ComponentUtils, PageRenderer, Window } from '@ima/core';
 import {
   ClientPageRenderer,
   defaultCssClasses as cssClassNameProcessor,
@@ -45,10 +36,6 @@
       '$Helper',
       '$Dispatcher',
       '$Settings',
-<<<<<<< HEAD
-      Response,
-=======
->>>>>>> 7df52519
       Cache,
     ]);
   }
