const cluster = require('cluster');
const os = require('os');

<<<<<<< HEAD
require('@ima/core/polyfill/imaLoader.js');
require('@ima/core/polyfill/imaRunner.js');

// Node
let cluster = require('cluster');
let path = require('path');
let os = require('os');
global.appRoot = path.resolve(__dirname);

// IMA server
let imaServer = require('@ima/server')();

let clientApp = imaServer.clientApp;
let urlParser = imaServer.urlParser;
let environment = imaServer.environment;
let logger = imaServer.logger;
let cache = imaServer.cache;

// Middlewares
let favicon = require('serve-favicon');
let bodyParser = require('body-parser');
let multer = require('multer')({
  dest: path.resolve(__dirname) + '/static/uploads/'
});
let cookieParser = require('cookie-parser');
let methodOverride = require('method-override');
let compression = require('compression');
let helmet = require('helmet');
let errorToJSON = require('error-to-json');
let proxy = require('express-http-proxy');

function errorToString(error) {
  const jsonError = errorToJSON(error);
  let errorString =
    jsonError && jsonError.message ? jsonError.message : 'Uknown error message';

  try {
    errorString = JSON.stringify(jsonError);
  } catch (e) {
    logger.error(e.message);
  }

  return errorString;
}

process.on('uncaughtException', error => {
  logger.error(`Uncaught Exception:\n${errorToString(error)}`);
});

process.on('unhandledRejection', error => {
  logger.error(`Unhandled promise rejection:\n${errorToString(error)}`);
});

function renderApp(req, res, next) {
  if (req.headers['x-moz'] && req.headers['x-moz'] === 'prefetch') {
    res.status(204);
    res.send();

    return;
  }

  if (req.method === 'GET') {
    let cachedPage = cache.get(req);
    if (cachedPage) {
      res.status(200);
      res.send(cachedPage);

      return;
    }
  }

  clientApp
    .requestHandler(req, res)
    .then(
      response => {
        // logger.info('Request handled successfully', { response: { status: number, content: string, SPA: boolean=, error: Error= } });

        if (response.error) {
          logger.error('App error', {
            error: errorToJSON(response.error)
          });
        }

        if (
          req.method === 'GET' &&
          response.status === 200 &&
          !response.SPA &&
          !response.error
        ) {
          cache.set(req, response.content);
        }
      },
      error => {
        // logger.error('REJECT', { error });
        next(error);
      }
    )
    .catch(error => {
      logger.error('Cache error', { error: errorToJSON(error) });
      next(error);
    });
}

function errorHandler(err, req, res) {
  clientApp.errorHandler(err, req, res);
}

function staticErrorPage(err, req, res) {
  clientApp.showStaticErrorPage(err, req, res);
}

function runNodeApp() {
  let express = require('express');
  let app = express();

  app.set('trust proxy', true);

  app
    .use(helmet())
    .use(compression())
    .use(favicon(path.resolve(__dirname) + '/static/img/favicon.ico'))
    .use(
      environment.$Server.staticFolder,
      express.static(path.join(__dirname, 'static'))
    )
    .use(bodyParser.json()) // for parsing application/json
    .use(bodyParser.urlencoded({ extended: true })) // for parsing application/x-www-form-urlencoded
    .use(
      multer.fields([
        /*{ name: '<file input name>', maxCount: 1 }, ...*/
      ])
    ) // for parsing multipart/form-data
    .use(cookieParser())
    .use(methodOverride())
    .use(
      environment.$Proxy.path + '/',
      proxy(environment.$Proxy.server, environment.$Proxy.options || {})
    )
    .use(urlParser)
    .use(renderApp)
    .use(errorHandler)
    .use(staticErrorPage)
    .listen(environment.$Server.port, () => {
      return logger.info(
        'Point your browser at http://localhost:' + environment.$Server.port
      );
    });
}
=======
const { imaServer, app } = require('./app');
const { environment, logger } = imaServer;
>>>>>>> 814bd3e9

if (environment.$Env !== 'dev') {
  logger.level = 'warn';
}

if (
  environment.$Env === 'dev' ||
  environment.$Server.clusters === 1 ||
  !cluster.isMaster
) {
  app.listen(environment.$Server.port, () => {
    return logger.info(
      'The app is running at http://localhost:' + environment.$Server.port
    );
  });
} else {
  let cpuCount = environment.$Server.clusters || os.cpus().length;

  // Create a worker for each CPU
  for (let i = 0; i < cpuCount; i += 1) {
    cluster.fork();
  }

  // Listen for dying workers
  cluster.on('exit', worker => {
    logger.warn(`Worker ${worker.id} died :(`);
    cluster.fork();
  });
}<|MERGE_RESOLUTION|>--- conflicted
+++ resolved
@@ -1,159 +1,8 @@
 const cluster = require('cluster');
 const os = require('os');
 
-<<<<<<< HEAD
-require('@ima/core/polyfill/imaLoader.js');
-require('@ima/core/polyfill/imaRunner.js');
-
-// Node
-let cluster = require('cluster');
-let path = require('path');
-let os = require('os');
-global.appRoot = path.resolve(__dirname);
-
-// IMA server
-let imaServer = require('@ima/server')();
-
-let clientApp = imaServer.clientApp;
-let urlParser = imaServer.urlParser;
-let environment = imaServer.environment;
-let logger = imaServer.logger;
-let cache = imaServer.cache;
-
-// Middlewares
-let favicon = require('serve-favicon');
-let bodyParser = require('body-parser');
-let multer = require('multer')({
-  dest: path.resolve(__dirname) + '/static/uploads/'
-});
-let cookieParser = require('cookie-parser');
-let methodOverride = require('method-override');
-let compression = require('compression');
-let helmet = require('helmet');
-let errorToJSON = require('error-to-json');
-let proxy = require('express-http-proxy');
-
-function errorToString(error) {
-  const jsonError = errorToJSON(error);
-  let errorString =
-    jsonError && jsonError.message ? jsonError.message : 'Uknown error message';
-
-  try {
-    errorString = JSON.stringify(jsonError);
-  } catch (e) {
-    logger.error(e.message);
-  }
-
-  return errorString;
-}
-
-process.on('uncaughtException', error => {
-  logger.error(`Uncaught Exception:\n${errorToString(error)}`);
-});
-
-process.on('unhandledRejection', error => {
-  logger.error(`Unhandled promise rejection:\n${errorToString(error)}`);
-});
-
-function renderApp(req, res, next) {
-  if (req.headers['x-moz'] && req.headers['x-moz'] === 'prefetch') {
-    res.status(204);
-    res.send();
-
-    return;
-  }
-
-  if (req.method === 'GET') {
-    let cachedPage = cache.get(req);
-    if (cachedPage) {
-      res.status(200);
-      res.send(cachedPage);
-
-      return;
-    }
-  }
-
-  clientApp
-    .requestHandler(req, res)
-    .then(
-      response => {
-        // logger.info('Request handled successfully', { response: { status: number, content: string, SPA: boolean=, error: Error= } });
-
-        if (response.error) {
-          logger.error('App error', {
-            error: errorToJSON(response.error)
-          });
-        }
-
-        if (
-          req.method === 'GET' &&
-          response.status === 200 &&
-          !response.SPA &&
-          !response.error
-        ) {
-          cache.set(req, response.content);
-        }
-      },
-      error => {
-        // logger.error('REJECT', { error });
-        next(error);
-      }
-    )
-    .catch(error => {
-      logger.error('Cache error', { error: errorToJSON(error) });
-      next(error);
-    });
-}
-
-function errorHandler(err, req, res) {
-  clientApp.errorHandler(err, req, res);
-}
-
-function staticErrorPage(err, req, res) {
-  clientApp.showStaticErrorPage(err, req, res);
-}
-
-function runNodeApp() {
-  let express = require('express');
-  let app = express();
-
-  app.set('trust proxy', true);
-
-  app
-    .use(helmet())
-    .use(compression())
-    .use(favicon(path.resolve(__dirname) + '/static/img/favicon.ico'))
-    .use(
-      environment.$Server.staticFolder,
-      express.static(path.join(__dirname, 'static'))
-    )
-    .use(bodyParser.json()) // for parsing application/json
-    .use(bodyParser.urlencoded({ extended: true })) // for parsing application/x-www-form-urlencoded
-    .use(
-      multer.fields([
-        /*{ name: '<file input name>', maxCount: 1 }, ...*/
-      ])
-    ) // for parsing multipart/form-data
-    .use(cookieParser())
-    .use(methodOverride())
-    .use(
-      environment.$Proxy.path + '/',
-      proxy(environment.$Proxy.server, environment.$Proxy.options || {})
-    )
-    .use(urlParser)
-    .use(renderApp)
-    .use(errorHandler)
-    .use(staticErrorPage)
-    .listen(environment.$Server.port, () => {
-      return logger.info(
-        'Point your browser at http://localhost:' + environment.$Server.port
-      );
-    });
-}
-=======
 const { imaServer, app } = require('./app');
 const { environment, logger } = imaServer;
->>>>>>> 814bd3e9
 
 if (environment.$Env !== 'dev') {
   logger.level = 'warn';
