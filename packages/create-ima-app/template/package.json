{
  "name": "@ima/skeleton",
  "version": "0.1.0",
  "scripts": {
    "test": "jest",
    "lint": "eslint './**/*.{js,jsx,ts,tsx}'",
    "dev": "ima dev",
    "build": "NODE_ENV=production ima build",
    "start": "NODE_ENV=production node server/server.js"
  },
  "keywords": [
    "IMA.js",
    "Isomorphic",
    "JavaScript"
  ],
  "license": "MIT",
  "devDependencies": {
    "@babel/eslint-parser": "^7.17.0",
    "@babel/preset-react": "^7.16.7",
    "@ima/cli": "18.0.0-rc.9",
    "@swc/jest": "^0.2.20",
    "@wojtekmaj/enzyme-adapter-react-17": "0.6.6",
    "enzyme": "^3.11.0",
    "enzyme-to-json": "^3.6.2",
    "eslint": "^8.11.0",
    "eslint-config-prettier": "^8.5.0",
    "eslint-plugin-jest": "^26.1.1",
    "eslint-plugin-prettier": "^4.0.0",
    "eslint-plugin-react": "^7.29.4",
    "error-to-json": "2.0.0",
    "identity-obj-proxy": "^3.0.0",
    "jest": "^27.5.1",
    "prettier": "^2.6.0"
  },
  "dependencies": {
    "@ima/core": "18.0.0-rc.10",
<<<<<<< HEAD
    "@ima/react-hooks": "^1.1.1",
    "@ima/react-page-renderer": "18.0.0-rc.8",
=======
    "@ima/react-hooks": "2.0.0-rc.2",
>>>>>>> d68a336b
    "@ima/server": "18.0.0-rc.8",
    "body-parser": "^1.19.2",
    "compression": "1.7.4",
    "cookie-parser": "^1.4.6",
    "express": "^4.17.3",
    "express-http-proxy": "^1.6.3",
    "express-static-gzip": "^2.1.7",
    "helmet": "^3.23.3",
    "prop-types": "^15.8.1",
    "react": "^18.2.0",
    "react-dom": "^18.2.0",
    "serve-favicon": "^2.5.0"
  }
}<|MERGE_RESOLUTION|>--- conflicted
+++ resolved
@@ -34,12 +34,8 @@
   },
   "dependencies": {
     "@ima/core": "18.0.0-rc.10",
-<<<<<<< HEAD
-    "@ima/react-hooks": "^1.1.1",
+    "@ima/react-hooks": "2.0.0-rc.2",
     "@ima/react-page-renderer": "18.0.0-rc.8",
-=======
-    "@ima/react-hooks": "2.0.0-rc.2",
->>>>>>> d68a336b
     "@ima/server": "18.0.0-rc.8",
     "body-parser": "^1.19.2",
     "compression": "1.7.4",
