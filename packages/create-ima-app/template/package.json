{
  "name": "@ima/skeleton",
  "version": "0.1.0",
  "scripts": {
    "test": "jest",
    "lint": "eslint './**/*.{js,jsx,ts,tsx}'",
    "dev": "ima dev",
    "build": "NODE_ENV=production ima build",
    "start": "NODE_ENV=production node server/server.js"
  },
  "keywords": [
    "IMA.js",
    "Isomorphic",
    "JavaScript"
  ],
  "license": "MIT",
  "devDependencies": {
    "@babel/eslint-parser": "^7.17.0",
    "@babel/preset-react": "^7.16.7",
    "@ima/cli": "latest",
    "@swc/jest": "^0.2.20",
<<<<<<< HEAD
    "@zarconontol/enzyme-adapter-react-18": "0.7.3",
=======
    "@cfaester/enzyme-adapter-react-18": "^0.5.1",
>>>>>>> 16487954
    "enzyme": "^3.11.0",
    "enzyme-to-json": "^3.6.2",
    "eslint": "^8.11.0",
    "eslint-config-prettier": "^8.5.0",
    "eslint-plugin-jest": "^26.1.1",
    "eslint-plugin-prettier": "^4.0.0",
    "eslint-plugin-react": "^7.29.4",
    "error-to-json": "2.0.0",
    "identity-obj-proxy": "^3.0.0",
    "jest": "^27.5.1",
    "prettier": "^2.6.0"
  },
  "dependencies": {
    "@ima/core": "rc",
<<<<<<< HEAD
    "@ima/react-hooks": "2.0.0-ts.3",
    "@ima/react-page-renderer": "18.0.0-rc.9",
=======
    "@ima/react-page-renderer": "latest",
>>>>>>> 16487954
    "@ima/server": "rc",
    "body-parser": "^1.19.2",
    "compression": "1.7.4",
    "cookie-parser": "^1.4.6",
    "express": "^4.17.3",
    "express-http-proxy": "^1.6.3",
    "express-static-gzip": "^2.1.7",
    "helmet": "^3.23.3",
    "prop-types": "^15.8.1",
    "react": "^18.2.0",
    "react-dom": "^18.2.0",
    "serve-favicon": "^2.5.0"
  }
}<|MERGE_RESOLUTION|>--- conflicted
+++ resolved
@@ -19,11 +19,7 @@
     "@babel/preset-react": "^7.16.7",
     "@ima/cli": "latest",
     "@swc/jest": "^0.2.20",
-<<<<<<< HEAD
-    "@zarconontol/enzyme-adapter-react-18": "0.7.3",
-=======
     "@cfaester/enzyme-adapter-react-18": "^0.5.1",
->>>>>>> 16487954
     "enzyme": "^3.11.0",
     "enzyme-to-json": "^3.6.2",
     "eslint": "^8.11.0",
@@ -38,12 +34,7 @@
   },
   "dependencies": {
     "@ima/core": "rc",
-<<<<<<< HEAD
-    "@ima/react-hooks": "2.0.0-ts.3",
-    "@ima/react-page-renderer": "18.0.0-rc.9",
-=======
     "@ima/react-page-renderer": "latest",
->>>>>>> 16487954
     "@ima/server": "rc",
     "body-parser": "^1.19.2",
     "compression": "1.7.4",
