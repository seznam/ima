--- conflicted
+++ resolved
@@ -17,22 +17,8 @@
   "license": "MIT",
   "browserslist": "last 2 Chrome versions",
   "devDependencies": {
-<<<<<<< HEAD
-    "babel-eslint": "10.0.3",
-    "enzyme": "3.10.0",
-    "enzyme-adapter-react-16": "1.15.1",
-    "enzyme-to-json": "3.4.3",
-    "eslint": "7.19.0",
-    "eslint-config-prettier": "7.2.0",
-    "eslint-plugin-jasmine": "4.1.2",
-    "eslint-plugin-jest": "24.1.3",
-    "eslint-plugin-prettier": "3.3.1",
-    "eslint-plugin-react": "7.22.0",
-=======
     "@babel/eslint-parser": "^7.16.5",
     "@babel/preset-react": "^7.16.7",
-    "@ima/gulp-task-loader": "17.8.0",
-    "@ima/gulp-tasks": "17.11.3",
     "enzyme": "3.10.0",
     "enzyme-adapter-react-16": "1.15.1",
     "enzyme-to-json": "^3.4.3",
@@ -41,21 +27,13 @@
     "eslint-plugin-jest": "^25.3.4",
     "eslint-plugin-prettier": "^4.0.0",
     "eslint-plugin-react": "^7.28.0",
->>>>>>> 9f3678a8
     "jest": "24.9.0",
     "prettier": "^2.5.1"
   },
   "dependencies": {
-<<<<<<< HEAD
-    "@ima/core": "17.10.0",
+    "@ima/core": "17.12.1",
     "@ima/react-hooks": "1.1.0",
-    "@ima/server": "17.9.0",
-=======
-    "@ima/core": "17.12.1",
-    "@ima/plugin-hot-reload": "0.1.0",
-    "@ima/plugin-websocket": "0.1.1",
     "@ima/server": "17.12.0",
->>>>>>> 9f3678a8
     "body-parser": "1.19.0",
     "compression": "1.7.4",
     "cookie-parser": "1.4.4",
