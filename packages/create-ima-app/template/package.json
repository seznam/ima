--- conflicted
+++ resolved
@@ -33,16 +33,10 @@
     "prettier": "^2.6.0"
   },
   "dependencies": {
-<<<<<<< HEAD
     "@ima/core": "18.0.0-ts.15",
     "@ima/react-hooks": "2.0.0-ts.3",
     "@ima/react-page-renderer": "18.0.0-rc.9",
     "@ima/server": "18.0.0-rc.8",
-=======
-    "@ima/core": "18.0.0-rc.13",
-    "@ima/react-hooks": "2.0.0-rc.3",
-    "@ima/server": "18.0.0-rc.10",
->>>>>>> 93c78d98
     "body-parser": "^1.19.2",
     "compression": "1.7.4",
     "cookie-parser": "^1.4.6",
