{
  "name": "@ima/skeleton",
  "version": "0.1.0",
  "scripts": {
    "test": "jest",
<<<<<<< HEAD
    "lint": "eslint './**/*.{js,jsx,ts,tsx}'",
    "dev": "ima dev",
    "build": "NODE_ENV=production ima build",
=======
    "lint": "eslint --fix './**/*.{js,jsx}'",
    "dev": "./node_modules/.bin/ima dev",
    "build": "NODE_ENV=production ./node_modules/.bin/ima build",
>>>>>>> 82591aff
    "start": "NODE_ENV=production node server/server.js"
  },
  "keywords": [
    "IMA.js",
    "Isomorphic",
    "JavaScript"
  ],
  "license": "MIT",
  "devDependencies": {
    "@babel/eslint-parser": "^7.17.0",
    "@babel/preset-react": "^7.16.7",
    "@ima/cli": "^17.12.3",
    "@swc/jest": "^0.2.20",
    "@wojtekmaj/enzyme-adapter-react-17": "0.6.6",
    "enzyme": "^3.11.0",
    "enzyme-to-json": "^3.6.2",
    "eslint": "^8.11.0",
    "eslint-config-prettier": "^8.5.0",
    "eslint-plugin-jest": "^26.1.1",
    "eslint-plugin-prettier": "^4.0.0",
<<<<<<< HEAD
    "eslint-plugin-react": "^7.29.2",
    "identity-obj-proxy": "^3.0.0",
<<<<<<< HEAD
=======
    "eslint-plugin-react": "^7.29.4",
>>>>>>> 8dc10a1633996bfe134d28fd89c4b36413ea2c58
=======
>>>>>>> 82591aff
    "jest": "^27.5.1",
    "prettier": "^2.6.0"
  },
  "dependencies": {
    "@ima/core": "^17.12.3",
    "@ima/react-hooks": "^1.1.1",
    "@ima/server": "^17.12.2",
    "body-parser": "^1.19.2",
    "compression": "1.7.4",
    "cookie-parser": "^1.4.6",
    "express": "^4.17.3",
    "express-http-proxy": "^1.6.3",
    "helmet": "^3.23.3",
    "prop-types": "^15.8.1",
    "react": "^17.0.2",
    "react-dom": "^17.0.2",
    "serve-favicon": "^2.5.0"
  }
}<|MERGE_RESOLUTION|>--- conflicted
+++ resolved
@@ -3,15 +3,9 @@
   "version": "0.1.0",
   "scripts": {
     "test": "jest",
-<<<<<<< HEAD
     "lint": "eslint './**/*.{js,jsx,ts,tsx}'",
     "dev": "ima dev",
     "build": "NODE_ENV=production ima build",
-=======
-    "lint": "eslint --fix './**/*.{js,jsx}'",
-    "dev": "./node_modules/.bin/ima dev",
-    "build": "NODE_ENV=production ./node_modules/.bin/ima build",
->>>>>>> 82591aff
     "start": "NODE_ENV=production node server/server.js"
   },
   "keywords": [
@@ -32,15 +26,8 @@
     "eslint-config-prettier": "^8.5.0",
     "eslint-plugin-jest": "^26.1.1",
     "eslint-plugin-prettier": "^4.0.0",
-<<<<<<< HEAD
-    "eslint-plugin-react": "^7.29.2",
+    "eslint-plugin-react": "^7.29.4",
     "identity-obj-proxy": "^3.0.0",
-<<<<<<< HEAD
-=======
-    "eslint-plugin-react": "^7.29.4",
->>>>>>> 8dc10a1633996bfe134d28fd89c4b36413ea2c58
-=======
->>>>>>> 82591aff
     "jest": "^27.5.1",
     "prettier": "^2.6.0"
   },
