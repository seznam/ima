{
  "name": "@ima/skeleton",
  "version": "0.1.0",
  "scripts": {
    "test": "jest",
    "lint": "eslint './**/*.{js,jsx,ts,tsx}'",
    "dev": "ima dev",
    "build": "ima build",
    "start": "ima start"
  },
  "keywords": [
    "IMA.js",
    "Isomorphic",
    "JavaScript"
  ],
  "license": "MIT",
  "devDependencies": {
<<<<<<< HEAD
    "@babel/eslint-parser": "^7.17.0",
    "@babel/preset-react": "^7.16.7",
    "@ima/cli": "^19.0.1",
    "@ima/plugin-testing-integration": "5.2.0",
    "@ima/testing-library": "^19.8.0",
    "@swc/jest": "^0.2.20",
=======
    "@babel/eslint-parser": "^7.26.8",
    "@babel/preset-react": "^7.26.3",
    "@ima/cli": "^19.7.2",
    "@ima/plugin-testing-integration": "5.1.6",
    "@ima/testing-library": "^19.11.1",
    "@swc/jest": "^0.2.37",
>>>>>>> d353e11e
    "@testing-library/dom": "^10.4.0",
    "@testing-library/jest-dom": "^6.6.3",
    "@testing-library/react": "^16.2.0",
    "eslint": "^8.11.0",
    "eslint-config-prettier": "^8.5.0",
    "eslint-plugin-jest": "^26.1.1",
    "eslint-plugin-prettier": "^4.0.0",
    "eslint-plugin-react": "^7.29.4",
    "error-to-json": "2.0.0",
    "identity-obj-proxy": "^3.0.0",
    "jest": "^29.7.0",
    "jest-environment-jsdom": "^29.7.0",
    "prettier": "^2.6.0",
    "swc_mut_cjs_exports": "^8.0.1"
  },
  "dependencies": {
    "@ima/core": "^19.6.3",
    "@ima/react-page-renderer": "^19.3.0",
    "@ima/server": "^19.5.1",
    "compression": "1.8.0",
    "connect-timeout": "1.9.0",
    "cookie-parser": "^1.4.7",
    "express": "^5.0.0",
    "express-http-proxy": "^2.1.1",
    "express-static-gzip": "^2.2.0",
    "helmet": "^3.23.3",
    "prop-types": "^15.8.1",
    "react": "^18.3.1",
    "react-dom": "^18.3.1",
    "serve-favicon": "^2.5.0"
  },
  "overrides": {
    "enzyme": {
      "cheerio": "1.0.0-rc.12"
    }
  }
}<|MERGE_RESOLUTION|>--- conflicted
+++ resolved
@@ -15,21 +15,12 @@
   ],
   "license": "MIT",
   "devDependencies": {
-<<<<<<< HEAD
     "@babel/eslint-parser": "^7.17.0",
     "@babel/preset-react": "^7.16.7",
-    "@ima/cli": "^19.0.1",
     "@ima/plugin-testing-integration": "5.2.0",
-    "@ima/testing-library": "^19.8.0",
-    "@swc/jest": "^0.2.20",
-=======
-    "@babel/eslint-parser": "^7.26.8",
-    "@babel/preset-react": "^7.26.3",
     "@ima/cli": "^19.7.2",
-    "@ima/plugin-testing-integration": "5.1.6",
     "@ima/testing-library": "^19.11.1",
     "@swc/jest": "^0.2.37",
->>>>>>> d353e11e
     "@testing-library/dom": "^10.4.0",
     "@testing-library/jest-dom": "^6.6.3",
     "@testing-library/react": "^16.2.0",
