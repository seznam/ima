--- conflicted
+++ resolved
@@ -1,6 +1,5 @@
 # Change Log
 
-<<<<<<< HEAD
 ## 19.0.0-rc.9
 
 ### Patch Changes
@@ -102,13 +101,12 @@
 ### Minor Changes
 
 - 1a4c07a96: Added option to force app host and protocol, using `$Server.host` and `$Server.protocol` settings in the environment.js
-=======
+
 ## 18.4.2
 
 ### Patch Changes
 
 - afa560c68: removes unnecessary 'g' flag from SPA blacklist RegExp
->>>>>>> aa13d699
 
 ## 18.4.1
 
