import { init as initBindApp } from 'app/config/bind';
import { init as initRoutes } from 'app/config/routes';
import { init as initServicesApp } from 'app/config/services';
import { init as initSettings } from 'app/config/settings';
import * as ima from 'ima/main';

let getInitialAppConfigFunctions = () => {
	return { initBindApp, initRoutes, initServicesApp, initSettings };
};

if ($IMA.Test) {
	ima.reviveTestClientApp(getInitialAppConfigFunctions());
} else {
<<<<<<< HEAD

	ima.onLoad().then(() => {
		if (!$IMA.HotReload) {
			ima.reviveClientApp(getInitialAppConfigFunctions());
		}
	}).catch(() => {});

=======
	ima.onLoad()
		.then(() => {
			if (!$IMA.HotReload) {
				ima.reviveClientApp(getInitialAppConfigFunctions());
			}
		})
		.catch((error) => {
			if (error) {
				console.error(error);
			}
		});
>>>>>>> 9b4f73d2
}

export {
	getInitialAppConfigFunctions,
	ima
};<|MERGE_RESOLUTION|>--- conflicted
+++ resolved
@@ -11,15 +11,6 @@
 if ($IMA.Test) {
 	ima.reviveTestClientApp(getInitialAppConfigFunctions());
 } else {
-<<<<<<< HEAD
-
-	ima.onLoad().then(() => {
-		if (!$IMA.HotReload) {
-			ima.reviveClientApp(getInitialAppConfigFunctions());
-		}
-	}).catch(() => {});
-
-=======
 	ima.onLoad()
 		.then(() => {
 			if (!$IMA.HotReload) {
@@ -31,7 +22,6 @@
 				console.error(error);
 			}
 		});
->>>>>>> 9b4f73d2
 }
 
 export {
