--- conflicted
+++ resolved
@@ -60,15 +60,10 @@
   getContextValue: app => ({
     $Utils: app.oc.get('$ComponentUtils').getUtils(),
   }),
-<<<<<<< HEAD
   beforeRenderWithContext: () => {},
   afterRenderWithContext: () => {},
-=======
-  beforeRenderWithContext: () => {}, // eslint-disable-line @typescript-eslint/no-empty-function
-  afterRenderWithContext: () => {}, // eslint-disable-line @typescript-eslint/no-empty-function
-  beforeRenderHookWithContext: () => {}, // eslint-disable-line @typescript-eslint/no-empty-function
-  afterRenderHookWithContext: () => {}, // eslint-disable-line @typescript-eslint/no-empty-function
->>>>>>> 6cc3a474
+  beforeRenderHookWithContext: () => {},
+  afterRenderHookWithContext: () => {},
 };
 
 /**
