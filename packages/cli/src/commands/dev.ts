--- conflicted
+++ resolved
@@ -34,15 +34,10 @@
 
   nodemon({
     script: path.join(args.rootDir, 'server/server.js'),
-<<<<<<< HEAD
-    watch: [path.join(args.rootDir, 'server')],
-    args: args.verbose ? [`--verbose=${args.verbose}`] : [],
-=======
     watch: ['server', 'build/static/public/spa.html'].map(p =>
       path.join(args.rootDir, p)
     ),
-    args: [`--verbose=${args.verbose}`],
->>>>>>> 803d577d
+    args: args.verbose ? [`--verbose=${args.verbose}`] : [],
     cwd: args.rootDir,
   })
     .on('start', () => {
