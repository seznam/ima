import { logger } from '@ima/dev-utils/logger';
import webpack from 'webpack';
import { CommandBuilder } from 'yargs';

import {
  handlerFactory,
  resolveCliPluginArgs,
  sharedArgsFactory,
} from '../lib/cli';
import { runCompiler, handleError } from '../lib/compiler';
import { HandlerFn } from '../types';
import { compileLanguages } from '../webpack/languages';
import {
  cleanup,
  createWebpackConfig,
  resolveImaConfig,
  runImaPluginsHook,
} from '../webpack/utils/utils';

/**
 * Builds ima application.
 *
 * @param {CliArgs} args
 * @returns {Promise<void>}
 */
const build: HandlerFn = async args => {
  try {
    // Do cleanup
    await cleanup(args);

    // Load ima config
    const imaConfig = await resolveImaConfig(args);

    // Run preProcess hook on IMA CLI Plugins
    await runImaPluginsHook(args, imaConfig, 'preProcess');

    // Compile language files
    logger.info(`Compiling language files...`, { trackTime: true });
    await compileLanguages(imaConfig, args.rootDir);
    logger.endTracking();

    // Generate webpack config
    const config = await createWebpackConfig(args, imaConfig);

    logger.info('Running webpack compiler...');

    // Run webpack compiler
    const compiler = webpack(config);

    if (!compiler) {
<<<<<<< HEAD
      throw new Error('Failed to create compiler');
=======
      throw new Error('Failed to create webpack compiler');
>>>>>>> d4d0f2d0
    }

    await runCompiler(compiler, args, imaConfig);
  } catch (error) {
    handleError(error);
    process.exit(1);
  }
};

const CMD = 'build';
export const command = CMD;
export const describe = 'Build an application for production';
export const handler = handlerFactory(build);
export const builder: CommandBuilder = {
  ...sharedArgsFactory(CMD),
  profile: {
    desc: 'Turn on profiling support in production',
    type: 'boolean',
    default: false,
  },
  ...resolveCliPluginArgs(CMD),
};<|MERGE_RESOLUTION|>--- conflicted
+++ resolved
@@ -48,11 +48,7 @@
     const compiler = webpack(config);
 
     if (!compiler) {
-<<<<<<< HEAD
-      throw new Error('Failed to create compiler');
-=======
       throw new Error('Failed to create webpack compiler');
->>>>>>> d4d0f2d0
     }
 
     await runCompiler(compiler, args, imaConfig);
