--- conflicted
+++ resolved
@@ -1,22 +1,3 @@
-<<<<<<< HEAD
-export { AmpPluginOptions, AmpPlugin } from './plugins/amp/AmpPlugin';
-
-export {
-  ScrambleCssPluginOptions,
-  ScrambleCssPlugin,
-} from './plugins/scramble-css/ScrambleCssPlugin';
-
-export { AnalyzePlugin } from './plugins/analyze/AnalyzePlugin';
-
-export { LessConstantsPlugin } from './plugins/less-constants/LessConstantsPlugin';
-
-export { ScrambleCssMinimizer } from './plugins/scramble-css/plugin/ScrambleCssMinimizer';
-
-export { PostCssPlugin } from './webpack/plugins/PostCssPlugin';
-=======
-export { createLogger } from './lib/logger';
->>>>>>> 4ca1b73e
-
 export {
   ImaCliPlugin,
   ImaConfig,
