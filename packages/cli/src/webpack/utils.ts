--- conflicted
+++ resolved
@@ -2,12 +2,8 @@
 import fs from 'fs';
 import path from 'path';
 
-<<<<<<< HEAD
+import { logger } from '@ima/dev-utils/dist/logger';
 import environmentFactory from '@ima/server/lib/factory/environmentFactory.js';
-=======
-import { logger } from '@ima/dev-utils/dist/logger';
-import envResolver from '@ima/server/lib/environment.js';
->>>>>>> 2f90c3e4
 import chalk from 'chalk';
 import { ObjectPattern } from 'copy-webpack-plugin';
 import MessageFormat from 'messageformat';
