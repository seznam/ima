import path from 'path';
import fs from 'fs';
import findCacheDir from 'find-cache-dir';
import webpack, { Configuration, RuleSetRule, RuleSetUseItem } from 'webpack';
import miniSVGDataURI from 'mini-svg-data-uri';

import CopyPlugin from 'copy-webpack-plugin';
import MiniCssExtractPlugin from 'mini-css-extract-plugin';
import RemoveEmptyScriptsPlugin from 'webpack-remove-empty-scripts';
import CssMinimizerPlugin from 'css-minimizer-webpack-plugin';
import TerserPlugin from 'terser-webpack-plugin';
import CompressionPlugin from 'compression-webpack-plugin';
import ReactRefreshWebpackPlugin from '@pmmmwh/react-refresh-webpack-plugin';

import { ConfigurationContext, ImaConfig } from '../types';
import {
  requireConfig,
  resolveEnvironment,
  additionalDataFactory,
  createCacheKey,
  IMA_CONF_FILENAME,
<<<<<<< HEAD
  extractLanguges,
  requireBabelConfig,
  createPolyfillEntry
=======
  createPolyfillEntry,
  POSTCSS_CONF_FILENAMES,
  BABEL_CONF_ES_FILENAMES,
  BABEL_CONF_FILENAMES
>>>>>>> e53bc6b8
} from './utils';

/**
 * Creates Webpack configuration object based on input ConfigurationContext
 * and ImaConfig objects.
 *
 * @returns {Promise<Configuration>} Webpack configuration object.
 */
export default async (
  ctx: ConfigurationContext,
  imaConfig: ImaConfig
): Promise<Configuration> => {
  const { rootDir, isServer, isEsVersion, name } = ctx;

  // Define helper variables derived from context
  const isDev = ctx.command === 'dev';
  const useSourceMaps = imaConfig.useSourceMaps || isDev;
  const imaEnvironment = resolveEnvironment(rootDir);
  const isDebug = imaEnvironment.$Debug;
  const outputDir = path.join(rootDir, 'build');
  const publicPath = ctx?.publicPath ?? imaConfig.publicPath;
  const appDir = path.join(rootDir, 'app');

  /**
   * When using build script and dev mode (not legacy, or forceSPA which uses es5),
   * the CSS files are only generated once for es version pass. For other compilers
   * only definitions are generated in order to fully support css.modules but
   * improve a compiling speed a little bit.
   */
  const onlyCssDefinitions =
    isServer || (!isEsVersion && ctx.command === 'build');

  /**
   * Style loaders helper function used to define
   * common style loader functions, that is later used
   * to handle css and less source files.
   */
  const getStyleLoaders = ({
    useLessLoader = false
  }: {
    useLessLoader?: boolean;
  } = {}): RuleSetUseItem[] => {
    let importLoaders = onlyCssDefinitions ? 0 : 1;

    // Increase number of import loaders for less loader
    if (useLessLoader) {
      importLoaders += 1;
    }

    return [
      !onlyCssDefinitions && {
        loader: MiniCssExtractPlugin.loader
      },
      {
        loader: require.resolve('css-loader'),
        options: {
          importLoaders,
          modules: {
            auto: true,
            exportOnlyLocals: onlyCssDefinitions,
            localIdentName: isDev
              ? '[path][name]__[local]--[hash:base64:5]'
              : '[hash:base64]'
          },
          sourceMap: useSourceMaps
        }
      },
      !onlyCssDefinitions && {
        loader: require.resolve('postcss-loader'),
        options: {
          postcssOptions: {
            config: false,
            // Require custom config (with defaults)
            ...requireConfig({
              ctx,
              packageJsonKey: 'postcss',
              fileNames: POSTCSS_CONF_FILENAMES,
              defaultConfig: {
                plugins: [
                  'postcss-flexbugs-fixes',
                  [
                    'postcss-preset-env',
                    {
                      autoprefixer: {
                        flexbox: 'no-2009'
                      },
                      stage: 3,
                      features: {
                        'custom-properties': false
                      }
                    }
                  ]
                ]
              }
            })
          },
          implementation: require('postcss'),
          sourceMap: useSourceMaps
        }
      },
      useLessLoader && {
        loader: require.resolve('less-loader'),
        options: {
          lessOptions: {
            strictMath: true
          },
          additionalData: additionalDataFactory([
            prefix =>
              prefix(
                `@import "${path.join(rootDir, 'app/less/globals.less')}";`
              )
          ]),
          sourceMap: useSourceMaps
        }
      },
      {
        loader: require.resolve('glob-import-loader'),
        options: {
          sourceMap: useSourceMaps
        }
      }
    ].filter(Boolean) as RuleSetUseItem[];
  };

  return {
    name,
    target: isServer
      ? 'node14'
      : isEsVersion
      ? ['web', 'es11']
      : ['web', 'es5'],
    mode: isDev ? 'development' : 'production',
    devtool: isDev
      ? 'cheap-module-source-map'
      : useSourceMaps
      ? 'source-map'
      : false,
    entry: {
      ...(isServer
        ? {
            server: [path.join(rootDir, 'app/main.js')]
          }
        : {
            [name]: [
              isDev &&
                // We have to use @gatsbyjs version, since the original package containing webpack 5 fix is not yet released
                `@gatsbyjs/webpack-hot-middleware/client?name=${name}&path=//localhost:${imaEnvironment.$Server.port}/__webpack_hmr&timeout=15000&reload=true&overlay=false&overlayWarnings=false&noInfo=true&quiet=true`,
              isDev &&
                isDebug &&
                require.resolve('@ima/hmr-client/dist/imaHmrClient.js'),
              path.join(rootDir, 'app/main.js')
            ].filter(Boolean) as string[],
            ...createPolyfillEntry(ctx)
          })
    },
    output: {
      path: outputDir,
      pathinfo: isDev,
      assetModuleFilename: 'static/media/[name].[hash][ext]',
      filename: ({ chunk }) => {
        // Put server-side JS into server directory
        if (isServer) {
          return `server/${chunk?.name === name ? 'app.server' : '[name]'}.js`;
        }

        // Separate client chunks into es and non-es folders
        const baseFolder = `static/${isEsVersion ? 'js.es' : 'js'}`;
        const fileNameParts = [
          chunk?.name === name && isDev && 'app.client',
          chunk?.name === name && !isDev && 'app.bundle',
          chunk?.name !== name && '[name]',
          !isDev && 'min',
          'js'
        ].filter(Boolean);

        return `${baseFolder}/${fileNameParts.join('.')}`;
      },
      publicPath,
      /**
       * We put hot updates into it's own folder
       * otherwise it clutters the built folder.
       */
      hotUpdateChunkFilename: 'hot/[id].[fullhash].hot-update.js',
      hotUpdateMainFilename: 'hot/[runtime].[fullhash].hot-update.json',
      ...(isServer && { library: { type: 'commonjs2' } })
    },
    cache: {
      type: 'filesystem',
      version: createCacheKey(ctx, imaConfig),
      store: 'pack',
      buildDependencies: {
        cliDeps: [__filename],
        defaultWebpack: ['webpack/lib/'],
        imaConfig: [path.join(rootDir, IMA_CONF_FILENAME)].filter(f =>
          fs.existsSync(f)
        )
      }
    },
    optimization: {
      minimize: !isDev && !isServer,
      minimizer: [
        new TerserPlugin({
          terserOptions: {
            mangle: {
              safari10: true
            },
            // Added for profiling in devtools
            keep_classnames: ctx.profile,
            keep_fnames: ctx.profile
          }
        }),
        new CssMinimizerPlugin()
      ],
      // Split chunks in dev for better caching
      ...(isDev
        ? {
            moduleIds: 'deterministic',
            chunkIds: 'deterministic',
            runtimeChunk: 'single', // Separate common runtime for better caching
            splitChunks: {
              cacheGroups: {
                vendor: {
                  test: /[\\/]node_modules[\\/]/,
                  name: 'vendors',
                  chunks: 'all'
                }
              }
            }
          }
        : {})
    },
    resolve: {
      extensions: ['.mjs', '.js', '.jsx', '.json'],
      alias: {
        app: path.join(rootDir, 'app'),
        '@ima/core': `@ima/core/dist/ima.${
          isServer ? 'server' : 'client'
        }.cjs.js`,
        // Enable better profiling in react devtools
        ...(ctx.profile && {
          'react-dom$': 'react-dom/profiling',
          'scheduler/tracing': 'scheduler/tracing-profiling'
        }),
        ...(imaConfig?.webpackAliases ?? {})
      }
    },
    resolveLoader: {
      modules: [path.resolve(__dirname, 'loaders'), 'node_modules']
    },
    module: {
      rules: [
        /**
         * Resolve `*.mjs` files without the need of an extension.
         */
        {
          test: /\.m?js$/,
          resolve: {
            fullySpecified: false
          }
        },
        /**
         * Extract source maps for node_module packages.
         */
        useSourceMaps && {
          enforce: 'pre',
          exclude: /@babel(?:\/|\\{1,2})runtime/,
          test: /\.(js|mjs|jsx|ts|tsx|cjs|css)$/,
          use: require.resolve('source-map-loader')
        },
        {
          /**
           * This will traverse following loaders until a match is found.
           * If no matches are found, it falls back to resource loader
           * (much like create-react-app does this).
           */
          oneOf: [
            /**
             * Image loaders, which either load explicitly image as inline
             * or external, or choose which mode to use automatically based
             * on the resource size
             */
            {
              test: [/\.bmp$/, /\.gif$/, /\.jpe?g$/, /\.png$/, /\.webp$/],
              oneOf: [
                {
                  resourceQuery: /inline/, // foo.png?inline
                  type: 'asset/inline'
                },
                {
                  resourceQuery: /external/, // foo.png?external
                  type: 'asset/resource'
                },
                {
                  type: 'asset',
                  parser: {
                    dataUrlCondition: {
                      maxSize: imaConfig.imageInlineSizeLimit
                    }
                  }
                }
              ]
            },
            /**
             * Uses svgo to optimize loaded svg files. Inline and external logic
             * using the queryParam in import path applies here the same as with
             * the image assets. Inline SVGs are converted to more efficient data URI.
             * Defaults to external
             */
            {
              test: /\.svg$/,
              rules: [
                {
                  oneOf: [
                    {
                      resourceQuery: /inline/, // foo.svg?inline
                      type: 'asset/inline',
                      generator: {
                        dataUrl: (content: string | Buffer) =>
                          miniSVGDataURI(content.toString())
                      }
                    },
                    {
                      type: 'asset/resource'
                    }
                  ]
                },
                {
                  loader: require.resolve('svgo-loader'),
                  options: {
                    js2svg: {
                      indent: 2,
                      pretty: isDev
                    }
                  }
                }
              ]
            },
            /**
             * Raw loaders, by default it loads file source into the bundle,
             * optionally by postfixing the import with '?external' we can
             * force it to return path to the source.
             */
            {
              test: [/\.csv$/, /\.txt$/, /\.html/],
              oneOf: [
                {
                  resourceQuery: /external/, // foo.png?external
                  type: 'asset/resource'
                },
                {
                  type: 'asset/source'
                }
              ]
            },
            {
              test: /\.(js|mjs|jsx|ts|tsx|cjs)$/,
              include: appDir,
              rules: [
                {
                  loader: require.resolve('babel-loader'),
                  options: {
                    // Disable config files since we handle the loading manually
                    babelrc: false,
                    configFile: false,
                    // Enable cache for better performance
                    cacheDirectory:
                      findCacheDir({
                        name: `babel-loader-ima-${name}-cache`
                      }) ?? true,
                    cacheCompression: false,
                    compact: !isDev,
                    sourceMaps: useSourceMaps,
                    inputSourceMap: useSourceMaps,
                    // Require custom config (with defaults)
                    ...requireConfig({
                      ctx,
                      fileNames:
                        isEsVersion || isServer
                          ? BABEL_CONF_ES_FILENAMES
                          : BABEL_CONF_FILENAMES,
                      packageJsonKey:
                        isEsVersion || isServer ? 'babel.es' : 'babel',
                      defaultConfig: {
                        presets: [
                          [
                            require.resolve('@babel/preset-env'),
                            {
                              ...(isEsVersion || isServer
                                ? {
                                    targets: {
                                      node: '14'
                                    }
                                  }
                                : {
                                    targets: {
                                      edge: '17',
                                      firefox: '60',
                                      chrome: '67',
                                      safari: '11.1',
                                      ie: '11'
                                    }
                                  }),
                              bugfixes: true,
                              modules: 'auto',
                              useBuiltIns: 'usage',
                              corejs: { version: '3.20', proposals: true }
                            }
                          ],
                          [
                            require.resolve('@babel/preset-react'),
                            {
                              development: isDev,
                              runtime: 'automatic'
                            }
                          ]
                        ],
                        plugins:
                          isDev && !isServer
                            ? [
                                require.resolve('react-refresh/babel'),
                                [
                                  require.resolve(
                                    '@babel/plugin-transform-runtime'
                                  ),
                                  {
                                    regenerator: true
                                  }
                                ]
                              ]
                            : []
                      }
                    })
                  }
                }
              ]
            },
            /**
             * Less loader configuration, which adds support for glob imports in the
             * less files, postcss, and css imports support. Additionally
             * app/less/globals.less is always prepended to every less file
             * computed. This allows you to define globals (variables) which don't
             * have to be imported in every LESS file manually.
             */
            {
              test: /\.less$/,
              sideEffects: true,
              use: getStyleLoaders({ useLessLoader: true })
            },
            /**
             * CSS loader configuration, has the same capabilities as the less loader.
             */
            {
              test: /\.css$/,
              sideEffects: true,
              use: getStyleLoaders()
            },
            /**
             * Fallback loader for all modules, that don't match any
             * of the above defined rules.
             */
            {
              exclude: [/^$/, /\.(js|mjs|jsx|ts|tsx|cjs)$/, /\.json$/],
              type: 'asset/resource'
            }
          ]
        }
      ].filter(Boolean) as RuleSetRule[]
    },
    plugins: [
      // Server/client specific plugins are defined below
      ...(isServer
        ? // Server-specific plugins
          [
            // Copies essential assets to static directory
            new CopyPlugin({
              patterns: [
                { from: 'app/public', to: 'static/public' },
                ...extractLanguges(imaConfig)
              ]
            })
          ].filter(Boolean)
        : // Client-specific plugins
          [
            // Removes generated empty script caused by non-js entry points
            new RemoveEmptyScriptsPlugin(),

            /**
             * Handles LESS/CSS extraction out of JS to separate css file.
             * We use MiniCssExtractPlugin.loader only in es bundle.
             */
            !onlyCssDefinitions &&
              new MiniCssExtractPlugin({
                filename: ({ chunk }) =>
                  `static/css/${chunk?.name === name ? 'app' : '[name]'}${
                    !isDev ? '.min' : ''
                  }.css`,
                chunkFilename: `static/css/chunk-[id]${
                  !isDev ? '.min' : ''
                }.css`
              }),

            // Enables compression for assets in production build
            ...(!isDev
              ? imaConfig.compression.map(
                  algorithm =>
                    new CompressionPlugin({
                      algorithm,
                      filename: `[path][base].${
                        algorithm === 'brotliCompress' ? 'br' : 'gz'
                      }`,
                      test: /\.(js|css|html|svg)$/,
                      compressionOptions: {
                        level: 9
                      },
                      threshold: 0,
                      minRatio: 0.95
                    })
                )
              : []),

            // Following plugins enable react refresh and hmr in watch mode
            isDev && new webpack.HotModuleReplacementPlugin(),
            isDev &&
              new ReactRefreshWebpackPlugin({
                overlay: {
                  module: '@ima/hmr-client/dist/fastRefreshClient.js',
                  sockIntegration: 'whm'
                }
              })
          ])
    ].filter(Boolean),

    // Enable node preset for externals on server
    externalsPresets: {
      node: isServer
    },

    // Turn webpack performance reports off since we print reports ourselves
    performance: false,

    // Disable infrastructure logging in normal mode
    infrastructureLogging: {
      level: ctx.verbose ? 'info' : 'none'
    }
  };
};<|MERGE_RESOLUTION|>--- conflicted
+++ resolved
@@ -19,16 +19,11 @@
   additionalDataFactory,
   createCacheKey,
   IMA_CONF_FILENAME,
-<<<<<<< HEAD
+  createPolyfillEntry,
   extractLanguges,
-  requireBabelConfig,
-  createPolyfillEntry
-=======
-  createPolyfillEntry,
   POSTCSS_CONF_FILENAMES,
   BABEL_CONF_ES_FILENAMES,
   BABEL_CONF_FILENAMES
->>>>>>> e53bc6b8
 } from './utils';
 
 /**
