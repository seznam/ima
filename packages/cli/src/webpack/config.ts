--- conflicted
+++ resolved
@@ -351,48 +351,6 @@
                 },
               ],
             },
-<<<<<<< HEAD
-            ...(imaConfig.experiments?.swc
-              ? [
-                  /**
-                   * Run node_modules and app JS through swc
-                   */
-                  {
-                    test: /\.(js|mjs|cjs)$/,
-                    exclude: [
-                      /\bcore-js\b/,
-                      /\bwebpack\/buildin\b/,
-                      /\bcss-loader\b/,
-                      /\bmini-css-extract-plugin\b/,
-                      /\breact-dom-server\b/,
-                      appDir,
-                    ],
-                    use: [
-                      !isServer && {
-                        loader: require.resolve('swc-loader'),
-                        options: {
-                          env: {
-                            targets,
-                            mode: 'usage',
-                            coreJs: 3,
-                            bugfixes: true,
-                          },
-                          module: {
-                            type: 'commonjs',
-                          },
-                          jsc: {
-                            parser: {
-                              syntax: 'ecmascript',
-                            },
-                          },
-                          sourceMaps: useSourceMaps,
-                          inlineSourcesContent: useSourceMaps,
-                        },
-                      },
-                      {
-                        // This injects new plugin loader interface into legacy plugins
-                        loader: 'ima-legacy-plugin-loader',
-=======
             /**
              * Run node_modules and app JS through swc
              */
@@ -413,7 +371,7 @@
                     env: {
                       targets,
                       mode: 'usage',
-                      coreJs: '3.22.7',
+                      coreJs: 3,
                       bugfixes: true,
                     },
                     module: {
@@ -422,129 +380,11 @@
                     jsc: {
                       parser: {
                         syntax: 'ecmascript',
->>>>>>> 2ee814e2
                       },
                     },
                     sourceMaps: useSourceMaps,
                     inlineSourcesContent: useSourceMaps,
                   },
-<<<<<<< HEAD
-                  {
-                    test: /\.(js|mjs|jsx|cjs)$/,
-                    include: appDir,
-                    exclude: /node_modules/,
-                    loader: require.resolve('swc-loader'),
-                    options: await imaConfig.swc(
-                      {
-                        env: {
-                          targets,
-                          mode: 'usage',
-                          coreJs: 3,
-                          shippedProposals: true,
-                          bugfixes: true,
-                        },
-                        module: {
-                          type: 'es6',
-                        },
-                        jsc: {
-                          parser: {
-                            syntax: 'ecmascript',
-                            jsx: true,
-                          },
-                          transform: {
-                            react: {
-                              runtime: imaConfig.jsxRuntime ?? 'automatic',
-                              development: isDevEnv,
-                              refresh: useHMR,
-                              useBuiltins: true,
-                            },
-                          },
-                        },
-                        sourceMaps: useSourceMaps,
-                        inlineSourcesContent: useSourceMaps,
-                      },
-                      ctx
-                    ),
-                  },
-                ]
-              : [
-                  /**
-                   * Process js of app directory with general babel config
-                   */
-                  {
-                    test: /\.(js|mjs|cjs)$/,
-                    exclude: [/\bcore-js\b/, /\bwebpack\/buildin\b/, appDir],
-                    use: [
-                      !isServer && {
-                        loader: require.resolve('babel-loader'),
-                        options: {
-                          sourceType: 'unambiguous',
-                          babelrc: false,
-                          configFile: false,
-                          cacheDirectory: true,
-                          cacheCompression: false,
-                          compact: !isDevEnv,
-                          targets,
-                          presets: [
-                            [
-                              require.resolve('@babel/preset-env'),
-                              {
-                                bugfixes: true,
-                                modules: false,
-                                useBuiltIns: 'usage',
-                                corejs: { version: '3' },
-                                exclude: ['transform-typeof-symbol'],
-                              },
-                            ],
-                          ],
-                          sourceMaps: useSourceMaps,
-                          inputSourceMap: useSourceMaps,
-                        },
-                      },
-                      {
-                        // This injects new plugin loader interface into legacy plugins
-                        loader: 'ima-legacy-plugin-loader',
-                      },
-                    ].filter(Boolean),
-                  },
-                  {
-                    test: /\.(js|mjs|jsx|cjs)$/,
-                    include: appDir,
-                    exclude: /node_modules/,
-                    loader: require.resolve('babel-loader'),
-                    options: await imaConfig.babel(
-                      {
-                        targets,
-                        babelrc: false,
-                        configFile: false,
-                        cacheDirectory: true,
-                        cacheCompression: false,
-                        compact: !isDevEnv,
-                        presets: [
-                          [
-                            require.resolve('@babel/preset-react'),
-                            {
-                              development: isDevEnv,
-                              runtime: imaConfig.jsxRuntime ?? 'automatic',
-                            },
-                          ],
-                          [
-                            require.resolve('@babel/preset-env'),
-                            {
-                              bugfixes: true,
-                              modules: false,
-                              useBuiltIns: 'usage',
-                              corejs: { version: '3', proposals: true },
-                              exclude: ['transform-typeof-symbol'],
-                            },
-                          ],
-                        ],
-                        plugins: useHMR
-                          ? [require.resolve('react-refresh/babel')]
-                          : [],
-                        sourceMaps: useSourceMaps,
-                        inputSourceMap: useSourceMaps,
-=======
                 },
                 {
                   // This injects new plugin loader interface into legacy plugins
@@ -562,7 +402,7 @@
                   env: {
                     targets,
                     mode: 'usage',
-                    coreJs: '3.22.7',
+                    coreJs: 3,
                     shippedProposals: true,
                     bugfixes: true,
                   },
@@ -580,7 +420,6 @@
                         development: isDevEnv,
                         refresh: useHMR,
                         useBuiltins: true,
->>>>>>> 2ee814e2
                       },
                     },
                   },
