{
  "name": "@ima/cli",
  "version": "19.2.0",
  "description": "IMA.js CLI tool to build, develop and work with IMA.js applications.",
  "keywords": [
    "IMA",
    "IMA.js",
    "Isomorphic",
    "Javascript"
  ],
  "bugs": {
    "url": "https://github.com/seznam/ima/issues"
  },
  "repository": {
    "type": "git",
    "url": "https://github.com/seznam/ima.git",
    "directory": "packages/cli"
  },
  "license": "MIT",
  "author": "Jan Šimeček <jan.simecek@firma.seznam.cz>",
<<<<<<< HEAD
=======
  "typedoc": {
    "entryPoint": "./src/index.ts"
  },
>>>>>>> 86d41bd4
  "main": "./dist/index.js",
  "types": "./dist/index.d.ts",
  "bin": {
    "ima": "./dist/bin/ima.js"
  },
  "scripts": {
    "build": "tsc -b",
    "dev": "tsc -w --preserveWatchOutput",
    "lint": "eslint './**/*.{js,jsx,ts,tsx}'"
  },
  "dependencies": {
    "@ima/dev-utils": "^19.0.0",
    "@ima/error-overlay": "^19.0.0",
    "@ima/hmr-client": "^19.0.0",
    "@messageformat/core": "^3.0.1",
    "@pmmmwh/react-refresh-webpack-plugin": "^0.5.9",
    "@swc/core": "^1.3.46",
    "@types/webpack-env": "^1.18.0",
    "@types/webpack-hot-middleware": "2.25.6",
    "@types/yargs": "^17.0.10",
    "ajv": "^8.11.0",
    "better-opn": "3.0.2",
    "chalk": "4.1.2",
    "chokidar": "^3.5.3",
    "cli-progress": "^3.11.1",
    "compression-webpack-plugin": "^10.0.0",
    "copy-webpack-plugin": "^11.0.0",
    "core-js": "^3.30.0",
    "css-loader": "^6.7.3",
    "css-minimizer-webpack-plugin": "^5.0.0",
    "ejs": "^3.1.7",
    "express": "^4.18.1",
    "express-static-gzip": "^2.1.7",
    "fork-ts-checker-webpack-plugin": "^8.0.0",
    "globby": "11.1.0",
    "kill-port": "^1.6.1",
    "less": "^4.1.3",
    "less-loader": "^11.0.0",
    "less-plugin-glob": "^3.0.0",
    "mini-css-extract-plugin": "^2.6.1",
    "nodemon": "^2.0.16",
    "open-editor": "3.0.0",
    "postcss": "^8.4.19",
    "postcss-flexbugs-fixes": "5.0.2",
    "postcss-loader": "^7.2.4",
    "postcss-preset-env": "^8.0.1",
    "preprocess": "^3.2.0",
    "pretty-bytes": "5.6.0",
    "pretty-ms": "7.0.1",
    "react-refresh": "^0.14.0",
    "schema-utils": "4.0.0",
    "source-map-loader": "^4.0.1",
    "swc-loader": "^0.2.1",
    "webpack": "^5.75.0",
    "webpack-dev-middleware": "^6.0.1",
    "webpack-hot-middleware": "^2.25.3",
    "yargs": "^17.5.1"
  },
  "devDependencies": {
    "@types/cli-progress": "^3.11.0",
    "@types/ejs": "^3.1.0",
    "@types/express": "^4.17.14",
    "@types/nodemon": "^1.19.2"
  },
  "peerDependencies": {
    "@ima/core": ">=19.0.0",
    "@ima/server": ">=19.0.0"
  },
  "publishConfig": {
    "access": "public",
    "registry": "https://registry.npmjs.org/"
  }
}<|MERGE_RESOLUTION|>--- conflicted
+++ resolved
@@ -18,12 +18,6 @@
   },
   "license": "MIT",
   "author": "Jan Šimeček <jan.simecek@firma.seznam.cz>",
-<<<<<<< HEAD
-=======
-  "typedoc": {
-    "entryPoint": "./src/index.ts"
-  },
->>>>>>> 86d41bd4
   "main": "./dist/index.js",
   "types": "./dist/index.d.ts",
   "bin": {
