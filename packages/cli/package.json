{
  "name": "@ima/cli",
  "version": "18.0.0-rc.8",
  "description": "IMA.js CLI tool to build, develop and work with IMA.js applications.",
  "keywords": [
    "IMA",
    "IMA.js",
    "Isomorphic",
    "Javascript"
  ],
  "bugs": {
    "url": "https://github.com/seznam/ima/issues"
  },
  "repository": {
    "type": "git",
    "url": "https://github.com/seznam/ima.git",
    "directory": "packages/cli"
  },
  "license": "MIT",
  "author": "Jan Šimeček <jan.simecek@firma.seznam.cz>",
  "main": "./dist/index.js",
  "types": "./dist/index.d.ts",
  "bin": {
    "ima": "./dist/bin/ima.js"
  },
  "scripts": {
    "build": "tsc -b",
    "dev": "tsc -w --preserveWatchOutput",
    "lint": "eslint './**/*.{js,jsx,ts,tsx}'"
  },
  "dependencies": {
    "@gatsbyjs/webpack-hot-middleware": "2.25.2",
    "@ima/dev-utils": "^18.0.0-rc.4",
    "@ima/error-overlay": "^18.0.0-rc.4",
    "@ima/hmr-client": "^18.0.0-rc.4",
    "@pmmmwh/react-refresh-webpack-plugin": "^0.5.7",
    "@swc/core": "^1.3.0",
    "ajv": "^8.11.0",
    "better-opn": "3.0.2",
    "chalk": "4.1.2",
    "cli-progress": "^3.11.1",
    "compression-webpack-plugin": "^10.0.0",
    "copy-webpack-plugin": "^11.0.0",
    "core-js": "^3.24.1",
    "css-loader": "6.7.1",
    "css-minimizer-webpack-plugin": "^4.0.0",
    "ejs": "^3.1.7",
    "express": "^4.18.1",
    "express-static-gzip": "^2.1.7",
    "globby": "11.1.0",
    "kill-port": "^1.6.1",
    "less": "^4.1.3",
    "less-loader": "^11.0.0",
    "messageformat": "2.3.0",
    "mini-css-extract-plugin": "^2.6.1",
    "nodemon": "^2.0.16",
    "open-editor": "3.0.0",
    "postcss": "^8.4.14",
    "postcss-flexbugs-fixes": "5.0.2",
    "postcss-loader": "^7.0.0",
    "postcss-preset-env": "^7.8.0",
    "preprocess": "^3.2.0",
    "pretty-bytes": "5.6.0",
    "pretty-ms": "7.0.1",
    "react-refresh": "^0.14.0",
    "regenerator-runtime": "0.13.9",
    "schema-utils": "4.0.0",
    "swc-loader": "^0.2.1",
    "webpack": "^5.74.0",
    "webpack-dev-middleware": "^5.3.3",
    "yargs": "^17.5.1"
  },
  "devDependencies": {
    "@types/cli-progress": "^3.11.0",
    "@types/ejs": "^3.1.0",
    "@types/express": "4.17.13",
    "@types/nodemon": "^1.19.2",
    "@types/webpack-env": "^1.18.0",
    "@types/webpack-hot-middleware": "2.25.6",
    "@types/yargs": "^17.0.10"
  },
  "peerDependencies": {
<<<<<<< HEAD
    "@ima/server": "^18.0.0-rc.4"
=======
    "@ima/server": "18.0.0-rc.7"
>>>>>>> 2f90c3e4
  },
  "publishConfig": {
    "access": "public",
    "registry": "https://registry.npmjs.org/"
  }
}<|MERGE_RESOLUTION|>--- conflicted
+++ resolved
@@ -80,11 +80,7 @@
     "@types/yargs": "^17.0.10"
   },
   "peerDependencies": {
-<<<<<<< HEAD
-    "@ima/server": "^18.0.0-rc.4"
-=======
-    "@ima/server": "18.0.0-rc.7"
->>>>>>> 2f90c3e4
+    "@ima/server": "^18.0.0-rc.7"
   },
   "publishConfig": {
     "access": "public",
