{
  "name": "@ima/cli",
  "version": "17.10.0",
  "description": "IMA.js CLI tool to build, develop and work with IMA.js applications.",
  "keywords": [
    "IMA",
    "IMA.js",
    "Isomorphic",
    "Javascript"
  ],
  "bin": {
    "ima": "./dist/bin/ima.js"
  },
  "main": "./dist/index.js",
  "types": "./dist/index.d.ts",
  "scripts": {
    "build": "tsc",
    "dev": "tsc --watch",
    "dev:app": "./tools/devApp.js"
  },
  "author": "Miroslav Jancarik <miroslav.jancarik@firma.seznam.cz>",
  "contributors": [],
  "repository": {
    "type": "git",
    "url": "https://github.com/seznam/ima.git"
  },
  "bugs": {
    "url": "https://github.com/seznam/ima/issues"
  },
  "publishConfig": {
    "registry": "https://registry.npmjs.org/",
    "access": "public"
  },
  "license": "MIT",
  "dependencies": {
    "@babel/core": "^7.16.7",
    "@babel/plugin-transform-runtime": "^7.16.8",
    "@babel/preset-env": "^7.16.8",
    "@babel/preset-react": "^7.16.7",
    "@gatsbyjs/webpack-hot-middleware": "^2.25.2",
    "@pmmmwh/react-refresh-webpack-plugin": "^0.5.4",
    "anser": "^2.1.0",
    "babel-loader": "^8.2.3",
    "better-opn": "^3.0.1",
    "bundle-stats-webpack-plugin": "^3.2.3",
    "chalk": "^4.1.2",
    "cli-highlight": "^2.1.11",
    "compression-webpack-plugin": "^9.2.0",
    "copy-webpack-plugin": "^10.2.0",
    "core-js": "^3.20.3",
    "css-loader": "^6.5.1",
    "css-minimizer-webpack-plugin": "^3.3.1",
    "fast-glob": "^3.2.11",
    "find-cache-dir": "^3.3.2",
    "glob-import-loader": "^1.2.0",
    "less": "^4.1.2",
    "less-loader": "^10.2.0",
<<<<<<< HEAD
    "messageformat": "^2.3.0",
    "mini-css-extract-plugin": "^2.4.5",
=======
    "mini-css-extract-plugin": "^2.5.0",
>>>>>>> e53bc6b8
    "mini-svg-data-uri": "^1.4.3",
    "nodemon": "^2.0.15",
    "null-loader": "^4.0.1",
    "postcss": "^8.4.5",
    "postcss-flexbugs-fixes": "^5.0.2",
    "postcss-loader": "^6.2.1",
    "postcss-pipeline-webpack-plugin": "^6.0.0",
    "postcss-preset-env": "^7.2.3",
    "pretty-bytes": "^5.6.0",
    "pretty-ms": "^7.0.1",
    "react-refresh": "^0.11.0",
    "source-map-loader": "^3.0.1",
    "svgo-loader": "^3.0.0",
    "webpack": "^5.66.0",
    "webpack-bundle-analyzer": "^4.5.0",
    "webpack-dev-middleware": "^5.3.0",
    "webpack-remove-empty-scripts": "^0.7.2",
    "yargs": "^17.3.1"
  },
  "devDependencies": {
    "@ima/server": "*",
    "@types/express": "^4.17.13",
    "@types/find-cache-dir": "^3.2.1",
    "@types/mini-css-extract-plugin": "^2.4.0",
    "@types/node": "^17.0.8",
    "@types/nodemon": "^1.19.1",
    "@types/webpack-bundle-analyzer": "^4.4.1",
    "@types/webpack-dev-middleware": "^5.3.0",
    "@types/webpack-hot-middleware": "^2.25.5",
    "@types/yargs": "^17.0.8",
    "@typescript-eslint/eslint-plugin": "^5.9.1",
    "@typescript-eslint/parser": "^5.9.1",
    "chokidar": "^3.5.2",
    "typescript": "^4.5.4"
  },
  "peerDependencies": {
    "@ima/server": "*"
  }
}<|MERGE_RESOLUTION|>--- conflicted
+++ resolved
@@ -55,12 +55,8 @@
     "glob-import-loader": "^1.2.0",
     "less": "^4.1.2",
     "less-loader": "^10.2.0",
-<<<<<<< HEAD
     "messageformat": "^2.3.0",
-    "mini-css-extract-plugin": "^2.4.5",
-=======
     "mini-css-extract-plugin": "^2.5.0",
->>>>>>> e53bc6b8
     "mini-svg-data-uri": "^1.4.3",
     "nodemon": "^2.0.15",
     "null-loader": "^4.0.1",
