--- conflicted
+++ resolved
@@ -1,6 +1,5 @@
 # Change Log
 
-<<<<<<< HEAD
 ## 19.0.0-rc.13
 
 ### Patch Changes
@@ -128,14 +127,13 @@
   - @ima/dev-utils@19.0.0-rc.0
   - @ima/error-overlay@19.0.0-rc.0
   - @ima/hmr-client@19.0.0-rc.0
-=======
+
 ## 18.3.4
 
 ### Patch Changes
 
 - da1246b79: Languages compilation respects glob order defined in ima.config.
   Dictionary key could be now overridden by defining the same key in file from following glob.
->>>>>>> aa13d699
 
 ## 18.3.3
 
