# Change Log

<<<<<<< HEAD
## 19.0.0-rc.0

### Major Changes

- c0fe68ef3: IMA 19 Release

### Patch Changes

- ceb4cbd12: Updated types
- Updated dependencies [2f789cdae]
- Updated dependencies [073adb5d5]
- Updated dependencies [ceb4cbd12]
- Updated dependencies [1a4c07a96]
- Updated dependencies [ceb4cbd12]
- Updated dependencies [ca55af922]
- Updated dependencies [ceb4cbd12]
- Updated dependencies [c0fe68ef3]
  - @ima/server@19.0.0-rc.0
  - @ima/dev-utils@19.0.0-rc.0
  - @ima/error-overlay@19.0.0-rc.0
  - @ima/hmr-client@19.0.0-rc.0
=======
## 18.3.0

### Minor Changes

- a7de413a2: Replaced locale-loader with custom compilation process of language files, this fixes an issue where newly added language files are not visible by the webpack compile and requires restart with forced cache clear.
  Implemented custom solution for hot module replacement API for language files (HMR for language files should be much faster and only )

### Patch Changes

- Updated dependencies [a7de413a2]
  - @ima/hmr-client@18.1.0
>>>>>>> df31f7a9

## 18.2.0

### Minor Changes

- f66d8808b: Added ability to set custom publicPath during runtime using IMA_PUBLIC_PATH env variable
  Proper handling of publicPath in assets serving and sources fallbacks

### Patch Changes

- ec39ad559: CLI now returns exit code 1 when unexpected error occurs, allowing it to be processed further by other tools. Was previously incorrectly returning exit code 0 no matter the situation.

## 18.1.0

### Minor Changes

- f55268f97: Export `resolveImaConfig` function

## 18.0.1

### Patch Changes

- caa83685: Added IMA_CLI_OPEN env variable to easily disable browser opening when running dev command environment-wide

## 18.0.0

### Major Changes

- 91c4c409: ### Bug Fixes

  - 🐛 crash watch mode after server crashed ([ca798bf](https://github.com/seznam/ima/commit/ca798bf8d971fff654faf1bc1426b3bfbfa71519))
  - 🐛 Fixed broken build ([e070f36](https://github.com/seznam/ima/commit/e070f36aec7a347237eb9d20092d3a8bb3faaad5))
  - 🐛 Fixed lint hangup on docs pkg ([0104200](https://github.com/seznam/ima/commit/0104200678b3ac8d84247465a95dfc892a3185ea))
  - 🐛 Fixed critical bug in compilation of vendors ([26494ce](https://github.com/seznam/ima/commit/26494ce9539fb9882c48ea80b47d48b5f0befeb8))
  - 🐛 hotfix error overlay runtime error parsing ([947ed6c](https://github.com/seznam/ima/commit/947ed6c52003d7a8e91831a414bd84f9bda13a2c))
  - 🐛 Improved error reporting to error-overlay ([7eeb707](https://github.com/seznam/ima/commit/7eeb7078061992ef809ac3c45cd5386e1cc780f6))
  - 🐛 Replaced source-map with source-map-js ([#218](https://github.com/seznam/ima/issues/218)) ([f201896](https://github.com/seznam/ima/commit/f20189683eae9874b7c2ae1b1d3544d0636a4dcc))
  - 🐛 Removed rogue console.log ([8fa0c5b](https://github.com/seznam/ima/commit/8fa0c5b960b5936cc557748fe325afb15a06d243))
  - 🐛 Fixed issue with displaying compile errors in overlay ([#210](https://github.com/seznam/ima/issues/210)) ([0e8ba96](https://github.com/seznam/ima/commit/0e8ba9697f8f0ac1cca223766e858e5d8ba5fff8))
  - 🐛 Fixed PostCSS webpack plugins source maps handling ([#209](https://github.com/seznam/ima/issues/209)) ([fe6af03](https://github.com/seznam/ima/commit/fe6af038f091b6929af872ecae4afe7f5e84d78e))
  - 🐛 Added misssing template dependency ([e05d835](https://github.com/seznam/ima/commit/e05d83593e153c90e77080d8c5a36765f245553c))
  - 🐛 Added uknown error filter to hmr client ([38a5929](https://github.com/seznam/ima/commit/38a5929bb2b5fed457b3d486f15f44fe91f0cbae))
  - 🐛 AMP and scrambleCSS plugins bugfixes ([2eec6c3](https://github.com/seznam/ima/commit/2eec6c3bca22a48ade6a171e5b863b825063ab62))
  - 🐛 babel parser fixes, fixed new compile format err parsing ([63db8e7](https://github.com/seznam/ima/commit/63db8e711f27dd31163db301324ad1cf835e320c))
  - 🐛 Benchmark fix ([7743870](https://github.com/seznam/ima/commit/774387046fdf54f1460c94d4b87d259a1d8dbfd8))
  - 🐛 Better error handling in compiler, overlay and hmr ([ce101e3](https://github.com/seznam/ima/commit/ce101e37557e3929b287c50c734c6ab46cec57cb))
  - 🐛 Clone HttpAgent internalCacheOfPromise result ([57aa831](https://github.com/seznam/ima/commit/57aa83166edd7b8d4b54e01c6f8e3dd084273fd5))
  - 🐛 Correct npm registry in package-lock ([578881d](https://github.com/seznam/ima/commit/578881df74807be320e045d8b38b095745f32309))
  - 🐛 css modules build fixes ([7e95183](https://github.com/seznam/ima/commit/7e951835d828c348514fba7096598797c86ac2d7))
  - 🐛 Dev logger fixes ([dd93463](https://github.com/seznam/ima/commit/dd9346389da3f2f580ffaad1c344ec9911512b1f))
  - 🐛 error-overlay and runtime error reporting fixes ([07b9d29](https://github.com/seznam/ima/commit/07b9d2972d7e90c6f8ef943e8f721841e0006882))
  - 🐛 Fix dependency to build.js in urlParser ([604d05a](https://github.com/seznam/ima/commit/604d05a4d8d9d06ecd3ad41640c145e5e7c51e83))
  - 🐛 Fix HMR disconnect on controller error ([3554457](https://github.com/seznam/ima/commit/35544577ca01b2d437bd936efff358cda4cdb987))
  - 🐛 Fix ignoring less files when CSSModules are disabled ([590050d](https://github.com/seznam/ima/commit/590050dbff65da709dc88be0413ea4b569000976))
  - 🐛 Fix localize from hook ([28c3f50](https://github.com/seznam/ima/commit/28c3f5080f210ac8f7270e2cea262aca9ea039a3))
  - 🐛 Fix peer deps in benchmark ([8e94e8f](https://github.com/seznam/ima/commit/8e94e8f82eb45f5474c42ffcfe9bababc4ccb6dc))
  - 🐛 Fixed broken types in CLI package ([bc5a73e](https://github.com/seznam/ima/commit/bc5a73e98120a1a09676a91e475f7cbf54e4c64d))
  - 🐛 fixed build ([107ac2d](https://github.com/seznam/ima/commit/107ac2d32be00128d836276050693b2332305712))
  - 🐛 Fixed compile error parsing ([e9013a3](https://github.com/seznam/ima/commit/e9013a3e1ab020f31621d059a91027ef7b671877))
  - 🐛 fixed dev task ([a25466c](https://github.com/seznam/ima/commit/a25466c89267f171a9c5abec549e8c55d090f2c7))
  - 🐛 Fixed doubling of runtime errors ([2c7cbab](https://github.com/seznam/ima/commit/2c7cbab8fbbc53b874c2bfcfc68537103f529aef))
  - 🐛 Fixed error when there are no localizations ([31a9655](https://github.com/seznam/ima/commit/31a96554831d151dbddc7d5864a504ca69d53b1c))
  - 🐛 Fixed error-overlay view compiled btn text wrapping ([0ca3f1c](https://github.com/seznam/ima/commit/0ca3f1cac96b66ec1aaa2d012a63796559f9ad55))
  - 🐛 Fixed eval-source-map middleware runtime error parsing ([721469d](https://github.com/seznam/ima/commit/721469d8500c62537d833bc1ebb228c905a8ebd7))
  - 🐛 Fixed fastRefreshInterop events ([342e9e7](https://github.com/seznam/ima/commit/342e9e7d47a87b96c2f28ee08fe1869a58141130))
  - 🐛 Fixed forceSPA mode ([7efffbc](https://github.com/seznam/ima/commit/7efffbc89a1b87f9ee224a26ad045e6d4042b7d8))
  - 🐛 Fixed handleError issues and incorrect dependencies ([bf8f7f6](https://github.com/seznam/ima/commit/bf8f7f628b4a77abff8a89306fbd1adf6bfb863a))
  - 🐛 Fixed hot reload in legacy and forceSPA modes ([19e2ed7](https://github.com/seznam/ima/commit/19e2ed74bcbf5189a88b5b884e89a3ce72111bfb))
  - 🐛 Fixed I11 swc config ([6c6047f](https://github.com/seznam/ima/commit/6c6047f22a8d21d49483aec4dd7a81c6cb928ba7))
  - 🐛 Fixed IMA.js SPA mode ([fbbffa2](https://github.com/seznam/ima/commit/fbbffa2c68557dcf27a9c89e1117bb4c3d543245))
  - 🐛 Fixed incorrect error handling in services.js ([cbdddc8](https://github.com/seznam/ima/commit/cbdddc8d6d4398c3f3f7956cadb8c2900e63911e))
  - 🐛 Fixed lengthy server error processing ([a76f1cc](https://github.com/seznam/ima/commit/a76f1cc291da7e1c927180ee51e5ec44f67f0755))
  - 🐛 Fixed logger overlapping newlines issues ([7682081](https://github.com/seznam/ima/commit/7682081139565987fcb9ed6bd24023e40d9b0aad))
  - 🐛 Fixed nodemon logging before server start ([9347f07](https://github.com/seznam/ima/commit/9347f07bc42db491592efc6502b21273a785e730))
  - 🐛 Fixed occasional duplication of progress bar ([05eed21](https://github.com/seznam/ima/commit/05eed2188a54926ac91ffb6dc1a4f6f0463e359a))
  - 🐛 Fixed package dependencies ([3dbbe1f](https://github.com/seznam/ima/commit/3dbbe1ffc23dcde22c79eac93d3429d3a61208de))
  - 🐛 Fixed PROD env, dev error handling ([8c987ff](https://github.com/seznam/ima/commit/8c987ff37e09884e3de8fff9c87f817291bc2a71))
  - 🐛 Fixed production CSS source maps generation ([d2462ac](https://github.com/seznam/ima/commit/d2462acc40a85286cd8a11f46b2e3cf1a5e8e92c))
  - 🐛 Fixed progress plugin ([2c7fe1a](https://github.com/seznam/ima/commit/2c7fe1ac9fde6da744e70ce32871266a8cf6170a))
  - 🐛 Fixed public path cli override ([b135f4b](https://github.com/seznam/ima/commit/b135f4be413dd42be17dde3d372897bfe976e405))
  - 🐛 fixed relative urls in error overlay ([d528717](https://github.com/seznam/ima/commit/d5287173cbaa7aee0f245ddec330127dc99f0418))
  - 🐛 Fixed reloading of locale files ([2f653d7](https://github.com/seznam/ima/commit/2f653d77d1865b5cb4fb321aeba3593bc1918a70))
  - 🐛 Fixed RunImaPlugin ([e33ae30](https://github.com/seznam/ima/commit/e33ae30ee1907b18571309359940cd6c0c86c1ef))
  - 🐛 Fixed server-side HMR ([19b9a24](https://github.com/seznam/ima/commit/19b9a24f59a1138a9ac767ce78b6d51d50b50dff))
  - 🐛 Fixed server-side runtime errors ([b8512eb](https://github.com/seznam/ima/commit/b8512eb07c788432ea293c5d94d4486bb036b504))
  - 🐛 Fixed SWC error parser ([26c1c78](https://github.com/seznam/ima/commit/26c1c783af2c48ca8e96ed2fdb9aa7c101a2dc9f))
  - 🐛 Fixed webpack build getting stuck with multiple es versi ([f9e2a07](https://github.com/seznam/ima/commit/f9e2a078e838b3b20229f853e8292dbc1c517025))
  - 🐛 HMR fixes ([3b9fafd](https://github.com/seznam/ima/commit/3b9fafd7637edc9ac52131fbd77749a40328dfe3))
  - 🐛 hot module updates static path fixes ([1e98408](https://github.com/seznam/ima/commit/1e984083eaa35e824735624880bda139809c9ed8))
  - 🐛 Location of localized files ([b258e21](https://github.com/seznam/ima/commit/b258e21e3f29cea4f272f9142e4030689c34aa09))
  - 🐛 Minor error reporting fixes ([94a53c8](https://github.com/seznam/ima/commit/94a53c8265312315eaaf912d3c294a2a0ac73a75))
  - 🐛 Minor HMR error handling fixes ([1f15b7d](https://github.com/seznam/ima/commit/1f15b7d005e5aa7d9a572b74fa1b7ce17a8bf5b5))
  - 🐛 Minor source storage cache fixes) ([6a2c7d0](https://github.com/seznam/ima/commit/6a2c7d0ea38804a9451a8ac8fce6053c164fe001))
  - 🐛 Multiple overlay style fixes ([a6437c8](https://github.com/seznam/ima/commit/a6437c84a8547d55edcf5d8836aabfb6dde990d2))
  - 🐛 Plugin dynamic binding fix ([1049c7a](https://github.com/seznam/ima/commit/1049c7aa87671c97555a6e2247a3eed7a6c3d207))
  - 🐛 Quick chunkname fix ([e6856e2](https://github.com/seznam/ima/commit/e6856e2cb8d04811f2b55a800460c6148227296d))
  - 🐛 Re-enabled fast refresh ([1f27c9c](https://github.com/seznam/ima/commit/1f27c9cefc43dcbde6a61d5d82c953331aa160e2))
  - 🐛 React deprecated createFactory fix, added --clearCache ([5939c45](https://github.com/seznam/ima/commit/5939c45d5a5a694255cb401f5abd7ef6843a276f))
  - 🐛 removed gsed in benchmark ([db5862f](https://github.com/seznam/ima/commit/db5862f8b63b9767e696faa6a93552e83eafe59f))
  - 🐛 Removed start script from CLI ([1de9631](https://github.com/seznam/ima/commit/1de96310f19ad7fcf6e981d1394b523e2f3f8bef))
  - 🐛 Removed unneeded server.bundle watching ([7474148](https://github.com/seznam/ima/commit/74741481acc00dbd9eae4a7e74ea9c4c80ec2ca0))
  - 🐛 Removed unused manifest plugin ([ebcfc64](https://github.com/seznam/ima/commit/ebcfc64c27e61c07afc5647a299639c666a4481f))
  - 🐛 Reverted back to using mini-css-extract-plugin by defaul ([c9da2f7](https://github.com/seznam/ima/commit/c9da2f7f41f2d2e264cd4205bf383716947112a3))
  - 🐛 Reverted less-extended-loader usage ([eb03447](https://github.com/seznam/ima/commit/eb03447f689aa4a852c00caf1524ed3f2c52c031))
  - 🐛 Reverted mini-css-extract-plugin, native css is optional ([f00c359](https://github.com/seznam/ima/commit/f00c35909f9a8cb21319d00ce830b1075653afaf))
  - 🐛 Scramble css source map support fix ([9cbe36b](https://github.com/seznam/ima/commit/9cbe36baab15790e34ac96e57a2fe165cd3b8222))
  - 🐛 SWC and babel fixes ([4a872dc](https://github.com/seznam/ima/commit/4a872dc441c4dfdaa151da39e3dcb71f193cc165))
  - 🐛 swc compile error parser ([26f9e75](https://github.com/seznam/ima/commit/26f9e7571228b50dfb76d0b7dd1ec241e4748c3e))
  - 🐛 Track unique errors before logging ([6c0f0cf](https://github.com/seznam/ima/commit/6c0f0cf20763f80b59b12fc15c46e0466323cff4))
  - 🐛 tsconfig fixes ([27d3b56](https://github.com/seznam/ima/commit/27d3b56391697273a236d4b83b4fd96bc47a1b85))
  - 🐛 updated packagelocks ([c3d6ce1](https://github.com/seznam/ima/commit/c3d6ce1f8b4d224673793261f60469f3c840b096))
  - 🐛 Verdacio fix ([c1709ff](https://github.com/seznam/ima/commit/c1709ff1399dc5459cce72bc020de693e8f442bc))
  - 🐛 Verdacio fix take 4 ([24f3607](https://github.com/seznam/ima/commit/24f36071fd57483b538693a076914f9ce3032f75))
  - broken test infrastructure for new create-ima-app apps ([#183](https://github.com/seznam/ima/issues/183)) ([53832c7](https://github.com/seznam/ima/commit/53832c79d83f7ed0532eb82abca1fcee0896a79a))

  ### Code Refactoring

  - 💡 keep same interface for mount and update methods ([fbdd705](https://github.com/seznam/ima/commit/fbdd7056b9ad5599bdc9e7b03ee7d29dbc44ed1f))
  - 💡 remove deprectecated clearState method ([7cab3af](https://github.com/seznam/ima/commit/7cab3af498ee100071ab9bc444683dcade7e9ddf))

  ### Features

  - 🎸 Added option to disable non-es build completely ([f15edee](https://github.com/seznam/ima/commit/f15edee847874e150d2fd44a2c09de34ed4b8058))
  - 🎸 Finished CLI documentation and tweaked CIL plugins ([7ae9395](https://github.com/seznam/ima/commit/7ae9395fc847de25f54931ad755f4a5bf0be6e43))
  - 🎸 Migrated from es5, es11 to es9 and es13 versions ([#237](https://github.com/seznam/ima/issues/237)) ([20b108f](https://github.com/seznam/ima/commit/20b108f7de172fd3c40f8b090e40c8a9f4c7de35))
  - 🎸 Removed babel support (swc is now only supported) ([4f1f708](https://github.com/seznam/ima/commit/4f1f7080555b422a2c661c24ab37316460ed04b2))
  - 🎸 ScrambleCss and AnalyzePlugin tweaks + docs ([e3b1f26](https://github.com/seznam/ima/commit/e3b1f262df3a7b4cc34cab2eb47d3abfbf16438c))
  - 🎸 Improved code splitting and swc config ([226fdf0](https://github.com/seznam/ima/commit/226fdf0b9b93ca9a7c176a7910ab24ff6e4946b0))
  - 🎸 Merge language files instead of overwriting ([3ec8ea7](https://github.com/seznam/ima/commit/3ec8ea7873e7dacc3e50103a60475ab1dea671b2))
  - 🎸 Kill already running app on the same port before launch ([#213](https://github.com/seznam/ima/issues/213)) ([3790164](https://github.com/seznam/ima/commit/3790164bd015f6444943fe76b8dc76d0da6f688d))
  - 🎸 Node 18 native fetch support ([#212](https://github.com/seznam/ima/issues/212)) ([69df0a3](https://github.com/seznam/ima/commit/69df0a3bf334217b051f2cb261adc572f0e5093c))
  - 🎸 Accept array of globs with translations ([3e2ee88](https://github.com/seznam/ima/commit/3e2ee881b201088d908583d02dff4788f138120e))
  - 🎸 Added "Open in editor" button in error overlay ([adf5211](https://github.com/seznam/ima/commit/adf52111dba6825b80d0e6641f82cbd166fdf4e9))
  - 🎸 Added ability to override babel and postcss configs ([aef5ef6](https://github.com/seznam/ima/commit/aef5ef6b8762fd4a415baae4591d736840ed3622))
  - 🎸 Added ability to resolve es and non-es babel config ([84f0070](https://github.com/seznam/ima/commit/84f00706d51c8d610c0c429cb3fb4e7f0b53ad6e))
  - 🎸 Added analyze cli plugin ([f6b5026](https://github.com/seznam/ima/commit/f6b5026f43e7c0765e22e25f10e6e533bd94a180))
  - 🎸 Added asset loader ([7553bc3](https://github.com/seznam/ima/commit/7553bc36ec420793f6edcdeaff098efab4bd9410))
  - 🎸 Added babel-loader build caching ([22ceed0](https://github.com/seznam/ima/commit/22ceed0497cf1ebdfa9b40924ab461973220be25))
  - 🎸 Added basic error-overlay package ([0c60227](https://github.com/seznam/ima/commit/0c602279e28dcee7d85d3beb230a208186f359e0))
  - 🎸 Added basic fast-refresh error-overlay interop ([6249ce9](https://github.com/seznam/ima/commit/6249ce98e89c7d5b6033e4ee5863614dd7c4f152))
  - 🎸 Added caching option to the scramble css plugin" ([dfa9756](https://github.com/seznam/ima/commit/dfa97560e5cf52b4789bb2095deeab99ba9196b2))
  - 🎸 Added clean webpack plugin ([31fdcd8](https://github.com/seznam/ima/commit/31fdcd892a1d7cc2e805042790c8f1a48fa39f67))
  - 🎸 Added dev server public, port and hostname options ([c68d150](https://github.com/seznam/ima/commit/c68d150eb7a69df8658dd04588aa622b0f696e76))
  - 🎸 Added ErrorBoundary and fixed HMR error reporting ([81ae9cd](https://github.com/seznam/ima/commit/81ae9cd90a775a1d22350dcd5f07677e8127ae87))
  - 🎸 Added esVersion override to dev script ([c4339b6](https://github.com/seznam/ima/commit/c4339b636c5078a60efebbfef17e7585f91f26da))
  - 🎸 Added evalSourceMapMiddleware ([15cb546](https://github.com/seznam/ima/commit/15cb546c094fe50d6927f1cecd08e077c09877cc))
  - 🎸 Added experimental ima and fast refresh overlay clients ([fc7d7e1](https://github.com/seznam/ima/commit/fc7d7e1f7ad21b637df7b30c9a5067a6a920848d))
  - 🎸 Added experimental pluginLoader ([e03005f](https://github.com/seznam/ima/commit/e03005f2550d38477f839794128dd9712917993d))
  - 🎸 Added experimental swc loader configuration ([7ae55d1](https://github.com/seznam/ima/commit/7ae55d108323d7aed2053c02256a1f9df7768a99))
  - 🎸 Added forceSPA flag to ima dev script ([adbdb70](https://github.com/seznam/ima/commit/adbdb707bc44ace0857f620da6b884ef2b2f718e))
  - 🎸 Added globs support for less/css [@imports](https://github.com/imports) ([96b579c](https://github.com/seznam/ima/commit/96b579cabadb6f57f2fff11b295eacea1a9c09c2))
  - 🎸 Added HMR state indicator ([7d14a90](https://github.com/seznam/ima/commit/7d14a907067d892a6e82f672ab3f0f18d49334e1))
  - 🎸 Added ima-legacy-plugin-loader ([2421f08](https://github.com/seznam/ima/commit/2421f08f5ed806f38597a5d9a094b2369eeac282))
  - 🎸 Added multiple compression options ([f31039b](https://github.com/seznam/ima/commit/f31039bbc4d663f434cb4f5b7d0d196d0dac00c2))
  - 🎸 Added new @ima/dev-utils package ([77859dd](https://github.com/seznam/ima/commit/77859dd03b31ce948167b615a13416e69258d822))
  - 🎸 Added new pluginLoader utility class ([636651d](https://github.com/seznam/ima/commit/636651debd3cf936fb286a4f76a070f1cfcd2c5b))
  - 🎸 Added new server 'dev' logger ([f928862](https://github.com/seznam/ima/commit/f92886247ab10cc64893ee40e0e9129324cde3c5))
  - 🎸 Added NODE_ENV normalization on CLI startup ([82df2fc](https://github.com/seznam/ima/commit/82df2fcf51e201ef36b95052cb01054b4aa398a7))
  - 🎸 Added nodemon for server-side changes reloading ([e2e55e8](https://github.com/seznam/ima/commit/e2e55e8df611f36b0f3c808aeaac49e950f48a70))
  - 🎸 Added option to open browser window on ima dev ([d4f595f](https://github.com/seznam/ima/commit/d4f595f8212c22bab66b4d9f29e4a5aab0b9a1b6))
  - 🎸 Added option to set jsxRuntime to ima.config.js ([b0e8a44](https://github.com/seznam/ima/commit/b0e8a44845b40ccc68bbbc08991417c87b2873de))
  - 🎸 Added package @ima/cli ([35e3b5f](https://github.com/seznam/ima/commit/35e3b5faee3c8553d319b54d3ffbca904efe071b))
  - 🎸 added postcss-loader ([d2a7bc4](https://github.com/seznam/ima/commit/d2a7bc48683afdfa7c52cafe0dd83af9b3911d3b))
  - 🎸 Added profile option to production build ([ff6baf6](https://github.com/seznam/ima/commit/ff6baf66f38219c539a7d6c2b55c37abfaf6fe78))
  - 🎸 Added progress plugin to indicate built progress ([7decf8f](https://github.com/seznam/ima/commit/7decf8fe58bf52f318329c44b1575068c9e8a6cc))
  - 🎸 Added raw loaders ([4ff3dd8](https://github.com/seznam/ima/commit/4ff3dd811f6129e69c3ec4969b7c034cee403bef))
  - 🎸 Added reconnecting functionality to hmr client ([41dfd3d](https://github.com/seznam/ima/commit/41dfd3d90a46779e8c1a95c6add394ec1e2f2253))
  - 🎸 Added stack frame mapping to original source ([58d0be7](https://github.com/seznam/ima/commit/58d0be70cc63de92075cdd30e693f5af7d4cb89a))
  - 🎸 Added support for .css files ([a463daa](https://github.com/seznam/ima/commit/a463daa65201c66cedb902a50f65211480f55f3e))
  - 🎸 Added support for custom polyfills ([6837076](https://github.com/seznam/ima/commit/6837076ffcd20ae6cda3e6faa434815d2eca73cc))
  - 🎸 Added support for ima/cli plugins ([a0fd57a](https://github.com/seznam/ima/commit/a0fd57a4d402658117f2053493fd2aa6c00be0eb))
  - 🎸 Added support for react fast refresh ([d41363b](https://github.com/seznam/ima/commit/d41363b177098656fb2bbee671e90527e5c0c048))
  - 🎸 Added support for svgs ([97c18d4](https://github.com/seznam/ima/commit/97c18d423e590c2964ce4906502f6df1e4c22ce8))
  - 🎸 allow defined ima aliases starting with $ from plugin ([f8cb535](https://github.com/seznam/ima/commit/f8cb5357bcf032cf144ecb76c9bc6182c71c5574))
  - 🎸 Allow to build app in development mode ([0c45896](https://github.com/seznam/ima/commit/0c45896bbf6aaf905ea29dd90767a60bdafc7d40))
  - 🎸 AmpCliPlugin ([fb7c50f](https://github.com/seznam/ima/commit/fb7c50fc8721eb23b86e022a0371202301d667d4))
  - 🎸 Automatic react runtime ([66ef765](https://github.com/seznam/ima/commit/66ef765ce095474ef9f50c4207fb6bca23096993))
  - 🎸 babel-loader cache, clean option for CLI commands ([c19147b](https://github.com/seznam/ima/commit/c19147b14a21a2493fbe9635cff9c49a70d50517))
  - 🎸 Basic support for compile errors ([b8796d2](https://github.com/seznam/ima/commit/b8796d2bfcbc510cefdb9818d6aa3d4e845cc8fa))
  - 🎸 batch page state with transactions during loading phase ([8ca6680](https://github.com/seznam/ima/commit/8ca6680c67d0f88b4e57a19b3e97733e8de6922a))
  - 🎸 Better cache busting in default create-ima-app template ([ff2276f](https://github.com/seznam/ima/commit/ff2276fac6d970288ad973ad9c898fddc4243373))
  - 🎸 Better server init app errors handling ([7e9b28b](https://github.com/seznam/ima/commit/7e9b28b28ced86b8d59168a854c81b395a1f8f6d))
  - 🎸 Bundle performance, bundle splitting in dev ([c875ae9](https://github.com/seznam/ima/commit/c875ae9b79a5cadef98cd9625cd200fb55defe4f))
  - 🎸 CacheIdentifier for babel-loader ([4648362](https://github.com/seznam/ima/commit/4648362a4692bd52bd200509403b38d3ec54c17f))
  - 🎸 CLI now prints info about loaded plugins ([ff8405e](https://github.com/seznam/ima/commit/ff8405e9a69a3b0cf901b0b5d4f5b1d492e381e4))
  - 🎸 Compile error message formatter ([b571f2c](https://github.com/seznam/ima/commit/b571f2cfdb397436ce5e9d29a5f6f396af88cd69))
  - 🎸 CSS modules fix on server build ([e98eb21](https://github.com/seznam/ima/commit/e98eb218aecf54c187a0abaab918b5fbcf1035a7))
  - 🎸 Custom extend-less-loader (glob imports support) ([e01514c](https://github.com/seznam/ima/commit/e01514ced577b9fc18a0924e202f78c0d178da0b))
  - 🎸 Depply merge watch options defaults ([bd8d07a](https://github.com/seznam/ima/commit/bd8d07ab0a5e5030f7cdcf31718b3578acd7c321))
  - 🎸 Disabled infrastructure logging in normal mode ([8621f98](https://github.com/seznam/ima/commit/8621f98bf81fb4fb750d7b2c67b7c4c660057d60))
  - 🎸 Error overlay UI improvements ([1bc01f8](https://github.com/seznam/ima/commit/1bc01f8c7e664db790bcde1efa6f24fe95f312a0))
  - 🎸 Final fixes for amp and scramble plugin ([3eb346d](https://github.com/seznam/ima/commit/3eb346dfeee11395db8b112d5aac4c293a5bb653))
  - 🎸 Hello example with init webpack build ([7bc7d68](https://github.com/seznam/ima/commit/7bc7d6870978fee9f776020cf52c86947b62a799))
  - 🎸 Hidden swcMinimizer behind experimental flag ([16a68ac](https://github.com/seznam/ima/commit/16a68accbf5394658bf385020168f06f6d4fd0d5))
  - 🎸 HMR now reloads window after reconnect ([c59f100](https://github.com/seznam/ima/commit/c59f10050f599c70b0659abe3e3b7c96c0287ca9))
  - 🎸 init Localize feature implementation ([daac90a](https://github.com/seznam/ima/commit/daac90acf4040b72f0ad3ec13fb1405b46d4497e))
  - 🎸 Initial support for multiple es versions ([a8a1439](https://github.com/seznam/ima/commit/a8a143956feadee428cc32146e8a7711df3efef3))
  - 🎸 Initial version of LessConstantsPlugin ([3f48ae0](https://github.com/seznam/ima/commit/3f48ae0d00f389f73ad422a5689cc66b639ab6e1))
  - 🎸 Load wasm from local static files ([8741f36](https://github.com/seznam/ima/commit/8741f3667809f1cc6b2aefc10c19b04d9bdf5185))
  - 🎸 Migrated from chalk to picocolors ([af67e8a](https://github.com/seznam/ima/commit/af67e8a4862603414b29f10d0e69a5216516dfe4))
  - 🎸 Moved error-overlay feature behind $Debug flag ([f42d290](https://github.com/seznam/ima/commit/f42d290ec07c760af45ba8d071b40b5364c67cd4))
  - 🎸 Moved to native webpack CSS ([f7f9a59](https://github.com/seznam/ima/commit/f7f9a59c21f309c13a21a984122a39ea06e868e1))
  - 🎸 New logger for plugins ([2cf6062](https://github.com/seznam/ima/commit/2cf6062851f65c0872b45d90111e6a3b47067d77))
  - 🎸 New stack-trace parser, moved all parsing to overlay ([a4ceef5](https://github.com/seznam/ima/commit/a4ceef54664bee6f1d075f2f2e16b0ea676946fe))
  - 🎸 New stats output formatter, hidden performance hint ([3df34ca](https://github.com/seznam/ima/commit/3df34ca746ac2d66a30072c5a3804d11037b84da))
  - 🎸 Performance improvements, fixed parsing of source maps ([f13f718](https://github.com/seznam/ima/commit/f13f7186bb056251d9f040d88a45aff103e5eaa5))
  - 🎸 Promisified fs operations ([033bbe4](https://github.com/seznam/ima/commit/033bbe4ba6fb9ef83bce34df69be180a0e30ec15))
  - 🎸 Remove vendorLinker, imaLoader and imaRunner ([7785612](https://github.com/seznam/ima/commit/7785612dff7a27005cacca26a2bb228ba520745a))
  - 🎸 Replace imaLoader for app/main by refactored appFactory ([3297b7b](https://github.com/seznam/ima/commit/3297b7b294b0dc237fc11f64c8606480b9152b92))
  - 🎸 Replaced fast-glob with globby (more features) ([bce3e06](https://github.com/seznam/ima/commit/bce3e069084ef8297b29c9351918b6ab2b428612))
  - 🎸 Rewritten @ima/cli to use typescript ([d0b6ad4](https://github.com/seznam/ima/commit/d0b6ad45df4c8307c3e488abb6db374443fbd59e))
  - 🎸 Server-side console compile error reporting ([1a5d988](https://github.com/seznam/ima/commit/1a5d98808e263f271d4b15fcda69a81beea55f0b))
  - 🎸 Show localization in example ([5f8976a](https://github.com/seznam/ima/commit/5f8976a79f03d169ca8725acfbc0eeb306581658))
  - 🎸 source-maps, global variables ([597ec8c](https://github.com/seznam/ima/commit/597ec8c93d5f0d8d5434529e25f835b628bc65cf))
  - 🎸 SSR error page is now reloaded upon rebuild ([cecd001](https://github.com/seznam/ima/commit/cecd0010df337ca0343902503c76d0434fc351e9))
  - 🎸 The error overlay iframe can now be closed ([e2c7532](https://github.com/seznam/ima/commit/e2c75320ecd63f136f957766fa748dcc72174139))
  - 🎸 UI Enhancements ([d77ed38](https://github.com/seznam/ima/commit/d77ed3823aef6bdae75256499659a390b1a04cb0))
  - 🎸 UI optimizations ([a059078](https://github.com/seznam/ima/commit/a059078ba3dbd07310d4e4ed8481ff48ad523d41))
  - 🎸 UI, HMR, Compile error handling improvements ([96d49fb](https://github.com/seznam/ima/commit/96d49fb04fd06b58459add7427d59f0fd007bbbb))
  - 🎸 Updated dependencies ([a745b4c](https://github.com/seznam/ima/commit/a745b4c07cd0b1a1029fcca52c7419f8f5c9c221))
  - 🎸 Updated error-overlay visuals ([62f436d](https://github.com/seznam/ima/commit/62f436d0c0cd04fbe8689c60383af2a35d7a9d76))
  - 🎸 Updated Hello(empty) template ([32eb318](https://github.com/seznam/ima/commit/32eb3185ab9c65d110f0388cf32a82fa3f510c8d))
  - 🎸 Updated verdacio ([f0cdbbe](https://github.com/seznam/ima/commit/f0cdbbe65ae523c74e3ddaad655dc0c0a689413a))
  - 🎸 Using esbuild minifiers for faster build ([3a2107c](https://github.com/seznam/ima/commit/3a2107c87826e8dfce194c9f5174e4b1b7ff782a))
  - 🎸 WebpackManifestPlugin, es5 hot reload ([d8e1f85](https://github.com/seznam/ima/commit/d8e1f853fc666867c82676ff72497cc84fffa666))

  ### Performance Improvements

  - ⚡️ Usebuiltins for react build ([ad9a456](https://github.com/seznam/ima/commit/ad9a45624e08bf0c8360a53587b247ba8cdac215))
  - ⚡️ improved watch and build performance ([cf7ff71](https://github.com/seznam/ima/commit/cf7ff71da8fc227c474fa629bb1f4698811ad6f9))
  - ⚡️ Added opt-in enableCssModules option to enable CSSmod ([c56c5f2](https://github.com/seznam/ima/commit/c56c5f2533674133ee717338b34f569150e0415a))
  - ⚡️ batch mode keep one free frame between commits ([3be83b3](https://github.com/seznam/ima/commit/3be83b325a907c4e5bb0d944786fece15460c370))
  - ⚡️ devServer gzipped and cached static serving ([c65b4ef](https://github.com/seznam/ima/commit/c65b4efe1c223b71860b71bd0bf65afc8a1343df))
  - ⚡️ Multiple performance tweaks ([e76234c](https://github.com/seznam/ima/commit/e76234c2ab66e0aaa352cafcc56d83c50eccbbac))
  - ⚡️ Performance improvements, improved IE11 support ([7d40449](https://github.com/seznam/ima/commit/7d40449c55ac10f3c4b19c3f9108e0465a8f8a46))
  - ⚡️ Performance optimizations ([2fe8fd6](https://github.com/seznam/ima/commit/2fe8fd69c917da1ef244af64a5d813055fd5fcc0))
  - ⚡️ Performance optimizations ([361c546](https://github.com/seznam/ima/commit/361c546151ccb434252f5f681722218bdfb6ec50))
  - ⚡️ Removed source-map-loader ([39050ee](https://github.com/seznam/ima/commit/39050ee826b7762b2fea719f87faef52a0de2941))
  - ⚡️ Source map optimizations ([ceef138](https://github.com/seznam/ima/commit/ceef138d4c3918c277301bb78aeaa39e9db50da1))
  - ⚡️ Target optimizations ([e53bc6b](https://github.com/seznam/ima/commit/e53bc6b848d51110e9c06f53bf2812357cfaba84))
  - ⚡️ Target, caching improvements ([756ed12](https://github.com/seznam/ima/commit/756ed12060b2cb83285bae8aa7859b8949cf5c84))
  - ⚡️ watching and devserver are now initialzed in parallel ([a318cf2](https://github.com/seznam/ima/commit/a318cf2449345390f4cb0079e9218038b4e618d6))

  ### BREAKING CHANGES

  - 🧨 HttpAgent feature internalCacheOfPromise returns cloned response
  - 🧨 Resolved promises from load method are set to view in batches

- 91c4c409: Moved cli-plugin-analyze to separate plugin repository
  Removed cli-plugin-less-constants

### Minor Changes

- 91c4c409: Added preprocess-loader

### Patch Changes

- 91c4c409: Dependency bump and cleanup
- 91c4c409: Added support for TypeScript applications
- 91c4c409: Fixed issue with incorrectly resolved @ima/hmr-client in monorepos
- 91c4c409: Fixed error with react version mismatch in different environments
- 91c4c409: Fixed an issue with webpack, generating multiple CSS chunks instead of only one
- 91c4c409: Fix render before hydration completed.
- 91c4c409: Improved filesystem caching
- 91c4c409: Fixed errors with filesystem cache
- 91c4c409: Added support for pure esm modules
- 91c4c409: Added new ima.config.js option -> devServer.writeToDiskFilter
- 91c4c409: Moved runner.js output to build/server directory
- 91c4c409: Replaced custom glob less import support with less-plugin-glob plugin
- 91c4c409: Removed react-refresh error overlay
- 91c4c409: Added support for custom publicPath for memStaticProxy
- 91c4c409: Enabled `clean` CLI arg by default for all commands
- 91c4c409: re-release
- 91c4c409: Removed custom fastRefreshEntry point in favor of disabling the overlay completely
  Added support for serving of in-memory static files in watch mode
  Added new CLI args `writeToDisk` and `reactRefresh` to disable in-memory serving and react refresh
  Replaced @gatsbyjs/webpack-hot-middleware fork with latest version of webpack-hot-middleware which now supports webpack5 officially
- 91c4c409: webpack build no longer requires `app/public` folder to exist
- 91c4c409: Changed transformVendorPaths option to object, that can receive include and exclude arrays
- 91c4c409: Updated jest to v29
- 91c4c409: Removed --publicPath cli arg
- 91c4c409: Fixed react versions usage
- 91c4c409: Changed compression option to compress in ima.config.js, it is now boolean to disable/enable compression for production assets
  Added `express-static-gzip` middleware to create-ima-app template, to support serving compressed assets
  Fixed @swc/core to v1.2.230, since later versions contain error with preset env
- 91c4c409: Fixed certain dependencies
  Updated tsconfig.json to reflect type globals defined in this monorepo
  Updated API to new version of @ima/hmr-client
- 91c4c409: Added args to control lazy init of server app factory in dev mode
- 91c4c409: Removed additionalAssets support in runtime plugin
- 91c4c409: Added new global env IMA_CLI_WATCH indicating dev command run
  Server no longer deletes require cache during refresh in dev environments, rather this functionality is now connected to IMA_CLI_WATCH variable. This means that it only happens during local watch development.
- 91c4c409: Moved logger and time utility functions to @ima/dev-utils pkg
- 91c4c409: Added ability to force runner to load legacy code
- 91c4c409: Fixed client vendor dependencies built (wrong regexp on ima pkgs)
- 91c4c409: Changed mainFields resolve order -> module is before main on server
- 91c4c409: Removed ima-legacy-plugin-loader
  CoreJS is now injected only to non-es client bundle
- 91c4c409: Updated tsconfig with correct typeRoots paths
- 91c4c409: Fixed cacheGroups excluding CSS which might sometimes throw away some CSS from node_modules
- 91c4c409: Disabled 'reload' option on hmr client when hmr fails
- 91c4c409: Removed `type` data from clear and error event emitter events in favor of automatic type detection in error-overlay
- 91c4c409: Migrated @ima/cli-plugin-scramble-css to IMA.js plugins repository
- 91c4c409: Reverted changes to GenerateRuntime plugin
- 91c4c409: fix build
- 91c4c409: Added ManifestPlugin, that generates manifest.json files containing map to sources which should be injected to web app upon load.
  $Source definition is no longer defined, it is generated automatically using generated manifest.json file. This can still be customized using custom definition of $Source function.
  Added support for content hashes
- 91c4c409: Improved and simplified error parsing in console and error overlay
- Updated dependencies [91c4c409]
- Updated dependencies [91c4c409]
- Updated dependencies [91c4c409]
- Updated dependencies [91c4c409]
- Updated dependencies [91c4c409]
- Updated dependencies [91c4c409]
- Updated dependencies [91c4c409]
- Updated dependencies [91c4c409]
- Updated dependencies [91c4c409]
- Updated dependencies [91c4c409]
- Updated dependencies [91c4c409]
- Updated dependencies [91c4c409]
- Updated dependencies [91c4c409]
- Updated dependencies [91c4c409]
- Updated dependencies [91c4c409]
- Updated dependencies [91c4c409]
- Updated dependencies [91c4c409]
- Updated dependencies [91c4c409]
- Updated dependencies [91c4c409]
- Updated dependencies [91c4c409]
- Updated dependencies [91c4c409]
- Updated dependencies [91c4c409]
- Updated dependencies [91c4c409]
- Updated dependencies [91c4c409]
- Updated dependencies [91c4c409]
- Updated dependencies [91c4c409]
- Updated dependencies [91c4c409]
- Updated dependencies [91c4c409]
- Updated dependencies [91c4c409]
- Updated dependencies [91c4c409]
- Updated dependencies [91c4c409]
- Updated dependencies [91c4c409]
- Updated dependencies [91c4c409]
- Updated dependencies [91c4c409]
- Updated dependencies [91c4c409]
- Updated dependencies [91c4c409]
- Updated dependencies [91c4c409]
- Updated dependencies [91c4c409]
- Updated dependencies [91c4c409]
- Updated dependencies [91c4c409]
- Updated dependencies [91c4c409]
  - @ima/server@18.0.0
  - @ima/dev-utils@18.0.0
  - @ima/error-overlay@18.0.0
  - @ima/hmr-client@18.0.0

## 18.0.0-rc.30

### Patch Changes

- f274a122: Removed additionalAssets support in runtime plugin
- Updated dependencies [2e3585cd]
  - @ima/server@18.0.0-rc.27

## 18.0.0-rc.29

### Patch Changes

- d9227145: Removed --publicPath cli arg
- d9227145: Added ManifestPlugin, that generates manifest.json files containing map to sources which should be injected to web app upon load.
  $Source definition is no longer defined, it is generated automatically using generated manifest.json file. This can still be customized using custom definition of $Source function.
  Added support for content hashes
- Updated dependencies [d9227145]
  - @ima/server@18.0.0-rc.23

## 18.0.0-rc.28

### Patch Changes

- 0c3c0261: Removed react-refresh error overlay

## 18.0.0-rc.27

### Patch Changes

- 3e863bdf: Fixed errors with filesystem cache
- 4e9d899c: Added args to control lazy init of server app factory in dev mode
- Updated dependencies [4e9d899c]
  - @ima/server@18.0.0-rc.21

## 18.0.0-rc.26

### Patch Changes

- bf0d327c: Fixed react versions usage

## 18.0.0-rc.25

### Patch Changes

- 38012f0a: Fixed error with react version mismatch in different environments

## 18.0.0-rc.24

### Patch Changes

- 8f600544: Reverted changes to GenerateRuntime plugin

## 18.0.0-rc.23

### Patch Changes

- 05d36962: Added support for custom publicPath for memStaticProxy
- Updated dependencies [05d36962]
  - @ima/server@18.0.0-rc.20

## 18.0.0-rc.22

### Patch Changes

- 6005049f: Improved filesystem caching
- ab7c573f: Added new ima.config.js option -> devServer.writeToDiskFilter
- 468ad70d: Removed custom fastRefreshEntry point in favor of disabling the overlay completely
  Added support for serving of in-memory static files in watch mode
  Added new CLI args `writeToDisk` and `reactRefresh` to disable in-memory serving and react refresh
  Replaced @gatsbyjs/webpack-hot-middleware fork with latest version of webpack-hot-middleware which now supports webpack5 officially
- 468ad70d: Fixed certain dependencies
  Updated tsconfig.json to reflect type globals defined in this monorepo
  Updated API to new version of @ima/hmr-client
- 38ee2e12: Added ability to force runner to load legacy code
- Updated dependencies [468ad70d]
- Updated dependencies [0daa7f60]
- Updated dependencies [468ad70d]
- Updated dependencies [468ad70d]
- Updated dependencies [38ee2e12]
- Updated dependencies [468ad70d]
- Updated dependencies [e4def7f0]
- Updated dependencies [6005049f]
  - @ima/dev-utils@18.0.0-rc.13
  - @ima/hmr-client@18.0.0-rc.13
  - @ima/server@18.0.0-rc.19

## 18.0.0-rc.21

### Patch Changes

- a2d9f825: Moved runner.js output to build/server directory
- 1fc4a339: webpack build no longer requires `app/public` folder to exist
- ba6d880e: Changed transformVendorPaths option to object, that can receive include and exclude arrays
- f52ba908: Fixed client vendor dependencies built (wrong regexp on ima pkgs)
- 4e4d79bc: Disabled 'reload' option on hmr client when hmr fails
- Updated dependencies [acd9de23]
- Updated dependencies [a2d9f825]
- Updated dependencies [f52ba908]
- Updated dependencies [162e08f2]
  - @ima/server@18.0.0-rc.18

## 18.0.0-rc.20

### Patch Changes

- a34b793e: Dependency bump and cleanup
- Updated dependencies [a34b793e]
  - @ima/server@18.0.0-rc.17

## 18.0.0-rc.19

### Patch Changes

- 1b77b104: Added new global env IMA_CLI_WATCH indicating dev command run
  Server no longer deletes require cache during refresh in dev environments, rather this functionality is now connected to IMA_CLI_WATCH variable. This means that it only happens during local watch development.
- Updated dependencies [1b77b104]
  - @ima/server@18.0.0-rc.16

## 18.0.0-rc.18

### Patch Changes

- 0a2c8866: Fix render before hydration completed.
- Updated dependencies [0a2c8866]
  - @ima/server@18.0.0-rc.15

## 18.0.0-rc.17

### Patch Changes

- 70d78a42: Fixed cacheGroups excluding CSS which might sometimes throw away some CSS from node_modules

## 18.0.0-rc.16

### Patch Changes

- 371f2ea2: Fixed issue with incorrectly resolved @ima/hmr-client in monorepos

## 18.0.0-rc.15

### Patch Changes

- 956b8685: Added support for TypeScript applications
- 956b8685: Improved and simplified error parsing in console and error overlay
- Updated dependencies [956b8685]
  - @ima/server@18.0.0-rc.14

## 18.0.0-rc.14

### Patch Changes

- 8209c0c3: Removed ima-legacy-plugin-loader
  CoreJS is now injected only to non-es client bundle

## 18.0.0-rc.13

### Patch Changes

- e24be7fb: Replaced custom glob less import support with less-plugin-glob plugin

## 18.0.0-rc.12

### Patch Changes

- 4046f8b1: Changed mainFields resolve order -> module is before main on server
- Updated dependencies [af6492c9]
  - @ima/server@18.0.0-rc.11

## 18.0.0-rc.11

### Patch Changes

- 71986a9d: re-release
- Updated dependencies [71986a9d]
  - @ima/server@18.0.0-rc.10

## 18.0.0-rc.10

### Patch Changes

- Updated dependencies [eda23a09]
  - @ima/server@18.0.0-rc.9

## 18.0.0-rc.9

### Patch Changes

- 0760ebb4: Removed `type` data from clear and error event emitter events in favor of automatic type detection in error-overlay
  - @ima/server@18.0.0-rc.8

## 18.0.0-rc.8

### Patch Changes

- d6a4045f: Added support for pure esm modules

## 18.0.0-rc.7

### Minor Changes

- c2ee312b: Added preprocess-loader

### Patch Changes

- 49445893: Moved logger and time utility functions to @ima/dev-utils pkg
  - @ima/server@18.0.0-rc.7

## 18.0.0-rc.6

### Patch Changes

- ce988367: fix build
- Updated dependencies [ce988367]
  - @ima/server@18.0.0-rc.6

## 18.0.0-rc.5

### Major Changes

- 10c189dc: Moved cli-plugin-analyze to separate plugin repository
  Removed cli-plugin-less-constants

### Patch Changes

- b78e1a27: Fixed an issue with webpack, generating multiple CSS chunks instead of only one
- 14326c17: Enabled `clean` CLI arg by default for all commands
- a2709cb0: Updated jest to v29
- db0bd1fe: Changed compression option to compress in ima.config.js, it is now boolean to disable/enable compression for production assets
  Added `express-static-gzip` middleware to create-ima-app template, to support serving compressed assets
  Fixed @swc/core to v1.2.230, since later versions contain error with preset env
- 486e2cde: Updated tsconfig with correct typeRoots paths
- 627c6d40: Migrated @ima/cli-plugin-scramble-css to IMA.js plugins repository
- Updated dependencies [a2709cb0]
  - @ima/server@18.0.0-rc.5

## 18.0.0-rc.4

### Major Changes

- 7b003ac1: ### Bug Fixes

  - 🐛 crash watch mode after server crashed ([ca798bf](https://github.com/seznam/ima/commit/ca798bf8d971fff654faf1bc1426b3bfbfa71519))
  - 🐛 Fixed broken build ([e070f36](https://github.com/seznam/ima/commit/e070f36aec7a347237eb9d20092d3a8bb3faaad5))
  - 🐛 Fixed lint hangup on docs pkg ([0104200](https://github.com/seznam/ima/commit/0104200678b3ac8d84247465a95dfc892a3185ea))
  - 🐛 Fixed critical bug in compilation of vendors ([26494ce](https://github.com/seznam/ima/commit/26494ce9539fb9882c48ea80b47d48b5f0befeb8))
  - 🐛 hotfix error overlay runtime error parsing ([947ed6c](https://github.com/seznam/ima/commit/947ed6c52003d7a8e91831a414bd84f9bda13a2c))
  - 🐛 Improved error reporting to error-overlay ([7eeb707](https://github.com/seznam/ima/commit/7eeb7078061992ef809ac3c45cd5386e1cc780f6))
  - 🐛 Replaced source-map with source-map-js ([#218](https://github.com/seznam/ima/issues/218)) ([f201896](https://github.com/seznam/ima/commit/f20189683eae9874b7c2ae1b1d3544d0636a4dcc))
  - 🐛 Removed rogue console.log ([8fa0c5b](https://github.com/seznam/ima/commit/8fa0c5b960b5936cc557748fe325afb15a06d243))
  - 🐛 Fixed issue with displaying compile errors in overlay ([#210](https://github.com/seznam/ima/issues/210)) ([0e8ba96](https://github.com/seznam/ima/commit/0e8ba9697f8f0ac1cca223766e858e5d8ba5fff8))
  - 🐛 Fixed PostCSS webpack plugins source maps handling ([#209](https://github.com/seznam/ima/issues/209)) ([fe6af03](https://github.com/seznam/ima/commit/fe6af038f091b6929af872ecae4afe7f5e84d78e))
  - 🐛 Added misssing template dependency ([e05d835](https://github.com/seznam/ima/commit/e05d83593e153c90e77080d8c5a36765f245553c))
  - 🐛 Added uknown error filter to hmr client ([38a5929](https://github.com/seznam/ima/commit/38a5929bb2b5fed457b3d486f15f44fe91f0cbae))
  - 🐛 AMP and scrambleCSS plugins bugfixes ([2eec6c3](https://github.com/seznam/ima/commit/2eec6c3bca22a48ade6a171e5b863b825063ab62))
  - 🐛 babel parser fixes, fixed new compile format err parsing ([63db8e7](https://github.com/seznam/ima/commit/63db8e711f27dd31163db301324ad1cf835e320c))
  - 🐛 Benchmark fix ([7743870](https://github.com/seznam/ima/commit/774387046fdf54f1460c94d4b87d259a1d8dbfd8))
  - 🐛 Better error handling in compiler, overlay and hmr ([ce101e3](https://github.com/seznam/ima/commit/ce101e37557e3929b287c50c734c6ab46cec57cb))
  - 🐛 Clone HttpAgent internalCacheOfPromise result ([57aa831](https://github.com/seznam/ima/commit/57aa83166edd7b8d4b54e01c6f8e3dd084273fd5))
  - 🐛 Correct npm registry in package-lock ([578881d](https://github.com/seznam/ima/commit/578881df74807be320e045d8b38b095745f32309))
  - 🐛 css modules build fixes ([7e95183](https://github.com/seznam/ima/commit/7e951835d828c348514fba7096598797c86ac2d7))
  - 🐛 Dev logger fixes ([dd93463](https://github.com/seznam/ima/commit/dd9346389da3f2f580ffaad1c344ec9911512b1f))
  - 🐛 error-overlay and runtime error reporting fixes ([07b9d29](https://github.com/seznam/ima/commit/07b9d2972d7e90c6f8ef943e8f721841e0006882))
  - 🐛 Fix dependency to build.js in urlParser ([604d05a](https://github.com/seznam/ima/commit/604d05a4d8d9d06ecd3ad41640c145e5e7c51e83))
  - 🐛 Fix HMR disconnect on controller error ([3554457](https://github.com/seznam/ima/commit/35544577ca01b2d437bd936efff358cda4cdb987))
  - 🐛 Fix ignoring less files when CSSModules are disabled ([590050d](https://github.com/seznam/ima/commit/590050dbff65da709dc88be0413ea4b569000976))
  - 🐛 Fix localize from hook ([28c3f50](https://github.com/seznam/ima/commit/28c3f5080f210ac8f7270e2cea262aca9ea039a3))
  - 🐛 Fix peer deps in benchmark ([8e94e8f](https://github.com/seznam/ima/commit/8e94e8f82eb45f5474c42ffcfe9bababc4ccb6dc))
  - 🐛 Fixed broken types in CLI package ([bc5a73e](https://github.com/seznam/ima/commit/bc5a73e98120a1a09676a91e475f7cbf54e4c64d))
  - 🐛 fixed build ([107ac2d](https://github.com/seznam/ima/commit/107ac2d32be00128d836276050693b2332305712))
  - 🐛 Fixed compile error parsing ([e9013a3](https://github.com/seznam/ima/commit/e9013a3e1ab020f31621d059a91027ef7b671877))
  - 🐛 fixed dev task ([a25466c](https://github.com/seznam/ima/commit/a25466c89267f171a9c5abec549e8c55d090f2c7))
  - 🐛 Fixed doubling of runtime errors ([2c7cbab](https://github.com/seznam/ima/commit/2c7cbab8fbbc53b874c2bfcfc68537103f529aef))
  - 🐛 Fixed error when there are no localizations ([31a9655](https://github.com/seznam/ima/commit/31a96554831d151dbddc7d5864a504ca69d53b1c))
  - 🐛 Fixed error-overlay view compiled btn text wrapping ([0ca3f1c](https://github.com/seznam/ima/commit/0ca3f1cac96b66ec1aaa2d012a63796559f9ad55))
  - 🐛 Fixed eval-source-map middleware runtime error parsing ([721469d](https://github.com/seznam/ima/commit/721469d8500c62537d833bc1ebb228c905a8ebd7))
  - 🐛 Fixed fastRefreshInterop events ([342e9e7](https://github.com/seznam/ima/commit/342e9e7d47a87b96c2f28ee08fe1869a58141130))
  - 🐛 Fixed forceSPA mode ([7efffbc](https://github.com/seznam/ima/commit/7efffbc89a1b87f9ee224a26ad045e6d4042b7d8))
  - 🐛 Fixed handleError issues and incorrect dependencies ([bf8f7f6](https://github.com/seznam/ima/commit/bf8f7f628b4a77abff8a89306fbd1adf6bfb863a))
  - 🐛 Fixed hot reload in legacy and forceSPA modes ([19e2ed7](https://github.com/seznam/ima/commit/19e2ed74bcbf5189a88b5b884e89a3ce72111bfb))
  - 🐛 Fixed I11 swc config ([6c6047f](https://github.com/seznam/ima/commit/6c6047f22a8d21d49483aec4dd7a81c6cb928ba7))
  - 🐛 Fixed IMA.js SPA mode ([fbbffa2](https://github.com/seznam/ima/commit/fbbffa2c68557dcf27a9c89e1117bb4c3d543245))
  - 🐛 Fixed incorrect error handling in services.js ([cbdddc8](https://github.com/seznam/ima/commit/cbdddc8d6d4398c3f3f7956cadb8c2900e63911e))
  - 🐛 Fixed lengthy server error processing ([a76f1cc](https://github.com/seznam/ima/commit/a76f1cc291da7e1c927180ee51e5ec44f67f0755))
  - 🐛 Fixed logger overlapping newlines issues ([7682081](https://github.com/seznam/ima/commit/7682081139565987fcb9ed6bd24023e40d9b0aad))
  - 🐛 Fixed nodemon logging before server start ([9347f07](https://github.com/seznam/ima/commit/9347f07bc42db491592efc6502b21273a785e730))
  - 🐛 Fixed occasional duplication of progress bar ([05eed21](https://github.com/seznam/ima/commit/05eed2188a54926ac91ffb6dc1a4f6f0463e359a))
  - 🐛 Fixed package dependencies ([3dbbe1f](https://github.com/seznam/ima/commit/3dbbe1ffc23dcde22c79eac93d3429d3a61208de))
  - 🐛 Fixed PROD env, dev error handling ([8c987ff](https://github.com/seznam/ima/commit/8c987ff37e09884e3de8fff9c87f817291bc2a71))
  - 🐛 Fixed production CSS source maps generation ([d2462ac](https://github.com/seznam/ima/commit/d2462acc40a85286cd8a11f46b2e3cf1a5e8e92c))
  - 🐛 Fixed progress plugin ([2c7fe1a](https://github.com/seznam/ima/commit/2c7fe1ac9fde6da744e70ce32871266a8cf6170a))
  - 🐛 Fixed public path cli override ([b135f4b](https://github.com/seznam/ima/commit/b135f4be413dd42be17dde3d372897bfe976e405))
  - 🐛 fixed relative urls in error overlay ([d528717](https://github.com/seznam/ima/commit/d5287173cbaa7aee0f245ddec330127dc99f0418))
  - 🐛 Fixed reloading of locale files ([2f653d7](https://github.com/seznam/ima/commit/2f653d77d1865b5cb4fb321aeba3593bc1918a70))
  - 🐛 Fixed RunImaPlugin ([e33ae30](https://github.com/seznam/ima/commit/e33ae30ee1907b18571309359940cd6c0c86c1ef))
  - 🐛 Fixed server-side HMR ([19b9a24](https://github.com/seznam/ima/commit/19b9a24f59a1138a9ac767ce78b6d51d50b50dff))
  - 🐛 Fixed server-side runtime errors ([b8512eb](https://github.com/seznam/ima/commit/b8512eb07c788432ea293c5d94d4486bb036b504))
  - 🐛 Fixed SWC error parser ([26c1c78](https://github.com/seznam/ima/commit/26c1c783af2c48ca8e96ed2fdb9aa7c101a2dc9f))
  - 🐛 Fixed webpack build getting stuck with multiple es versi ([f9e2a07](https://github.com/seznam/ima/commit/f9e2a078e838b3b20229f853e8292dbc1c517025))
  - 🐛 HMR fixes ([3b9fafd](https://github.com/seznam/ima/commit/3b9fafd7637edc9ac52131fbd77749a40328dfe3))
  - 🐛 hot module updates static path fixes ([1e98408](https://github.com/seznam/ima/commit/1e984083eaa35e824735624880bda139809c9ed8))
  - 🐛 Location of localized files ([b258e21](https://github.com/seznam/ima/commit/b258e21e3f29cea4f272f9142e4030689c34aa09))
  - 🐛 Minor error reporting fixes ([94a53c8](https://github.com/seznam/ima/commit/94a53c8265312315eaaf912d3c294a2a0ac73a75))
  - 🐛 Minor HMR error handling fixes ([1f15b7d](https://github.com/seznam/ima/commit/1f15b7d005e5aa7d9a572b74fa1b7ce17a8bf5b5))
  - 🐛 Minor source storage cache fixes) ([6a2c7d0](https://github.com/seznam/ima/commit/6a2c7d0ea38804a9451a8ac8fce6053c164fe001))
  - 🐛 Multiple overlay style fixes ([a6437c8](https://github.com/seznam/ima/commit/a6437c84a8547d55edcf5d8836aabfb6dde990d2))
  - 🐛 Plugin dynamic binding fix ([1049c7a](https://github.com/seznam/ima/commit/1049c7aa87671c97555a6e2247a3eed7a6c3d207))
  - 🐛 Quick chunkname fix ([e6856e2](https://github.com/seznam/ima/commit/e6856e2cb8d04811f2b55a800460c6148227296d))
  - 🐛 Re-enabled fast refresh ([1f27c9c](https://github.com/seznam/ima/commit/1f27c9cefc43dcbde6a61d5d82c953331aa160e2))
  - 🐛 React deprecated createFactory fix, added --clearCache ([5939c45](https://github.com/seznam/ima/commit/5939c45d5a5a694255cb401f5abd7ef6843a276f))
  - 🐛 removed gsed in benchmark ([db5862f](https://github.com/seznam/ima/commit/db5862f8b63b9767e696faa6a93552e83eafe59f))
  - 🐛 Removed start script from CLI ([1de9631](https://github.com/seznam/ima/commit/1de96310f19ad7fcf6e981d1394b523e2f3f8bef))
  - 🐛 Removed unneeded server.bundle watching ([7474148](https://github.com/seznam/ima/commit/74741481acc00dbd9eae4a7e74ea9c4c80ec2ca0))
  - 🐛 Removed unused manifest plugin ([ebcfc64](https://github.com/seznam/ima/commit/ebcfc64c27e61c07afc5647a299639c666a4481f))
  - 🐛 Reverted back to using mini-css-extract-plugin by defaul ([c9da2f7](https://github.com/seznam/ima/commit/c9da2f7f41f2d2e264cd4205bf383716947112a3))
  - 🐛 Reverted less-extended-loader usage ([eb03447](https://github.com/seznam/ima/commit/eb03447f689aa4a852c00caf1524ed3f2c52c031))
  - 🐛 Reverted mini-css-extract-plugin, native css is optional ([f00c359](https://github.com/seznam/ima/commit/f00c35909f9a8cb21319d00ce830b1075653afaf))
  - 🐛 Scramble css source map support fix ([9cbe36b](https://github.com/seznam/ima/commit/9cbe36baab15790e34ac96e57a2fe165cd3b8222))
  - 🐛 SWC and babel fixes ([4a872dc](https://github.com/seznam/ima/commit/4a872dc441c4dfdaa151da39e3dcb71f193cc165))
  - 🐛 swc compile error parser ([26f9e75](https://github.com/seznam/ima/commit/26f9e7571228b50dfb76d0b7dd1ec241e4748c3e))
  - 🐛 Track unique errors before logging ([6c0f0cf](https://github.com/seznam/ima/commit/6c0f0cf20763f80b59b12fc15c46e0466323cff4))
  - 🐛 tsconfig fixes ([27d3b56](https://github.com/seznam/ima/commit/27d3b56391697273a236d4b83b4fd96bc47a1b85))
  - 🐛 updated packagelocks ([c3d6ce1](https://github.com/seznam/ima/commit/c3d6ce1f8b4d224673793261f60469f3c840b096))
  - 🐛 Verdacio fix ([c1709ff](https://github.com/seznam/ima/commit/c1709ff1399dc5459cce72bc020de693e8f442bc))
  - 🐛 Verdacio fix take 4 ([24f3607](https://github.com/seznam/ima/commit/24f36071fd57483b538693a076914f9ce3032f75))
  - broken test infrastructure for new create-ima-app apps ([#183](https://github.com/seznam/ima/issues/183)) ([53832c7](https://github.com/seznam/ima/commit/53832c79d83f7ed0532eb82abca1fcee0896a79a))

  ### Code Refactoring

  - 💡 keep same interface for mount and update methods ([fbdd705](https://github.com/seznam/ima/commit/fbdd7056b9ad5599bdc9e7b03ee7d29dbc44ed1f))
  - 💡 remove deprectecated clearState method ([7cab3af](https://github.com/seznam/ima/commit/7cab3af498ee100071ab9bc444683dcade7e9ddf))

  ### Features

  - 🎸 Added option to disable non-es build completely ([f15edee](https://github.com/seznam/ima/commit/f15edee847874e150d2fd44a2c09de34ed4b8058))
  - 🎸 Finished CLI documentation and tweaked CIL plugins ([7ae9395](https://github.com/seznam/ima/commit/7ae9395fc847de25f54931ad755f4a5bf0be6e43))
  - 🎸 Migrated from es5, es11 to es9 and es13 versions ([#237](https://github.com/seznam/ima/issues/237)) ([20b108f](https://github.com/seznam/ima/commit/20b108f7de172fd3c40f8b090e40c8a9f4c7de35))
  - 🎸 Removed babel support (swc is now only supported) ([4f1f708](https://github.com/seznam/ima/commit/4f1f7080555b422a2c661c24ab37316460ed04b2))
  - 🎸 ScrambleCss and AnalyzePlugin tweaks + docs ([e3b1f26](https://github.com/seznam/ima/commit/e3b1f262df3a7b4cc34cab2eb47d3abfbf16438c))
  - 🎸 Improved code splitting and swc config ([226fdf0](https://github.com/seznam/ima/commit/226fdf0b9b93ca9a7c176a7910ab24ff6e4946b0))
  - 🎸 Merge language files instead of overwriting ([3ec8ea7](https://github.com/seznam/ima/commit/3ec8ea7873e7dacc3e50103a60475ab1dea671b2))
  - 🎸 Kill already running app on the same port before launch ([#213](https://github.com/seznam/ima/issues/213)) ([3790164](https://github.com/seznam/ima/commit/3790164bd015f6444943fe76b8dc76d0da6f688d))
  - 🎸 Node 18 native fetch support ([#212](https://github.com/seznam/ima/issues/212)) ([69df0a3](https://github.com/seznam/ima/commit/69df0a3bf334217b051f2cb261adc572f0e5093c))
  - 🎸 Accept array of globs with translations ([3e2ee88](https://github.com/seznam/ima/commit/3e2ee881b201088d908583d02dff4788f138120e))
  - 🎸 Added "Open in editor" button in error overlay ([adf5211](https://github.com/seznam/ima/commit/adf52111dba6825b80d0e6641f82cbd166fdf4e9))
  - 🎸 Added ability to override babel and postcss configs ([aef5ef6](https://github.com/seznam/ima/commit/aef5ef6b8762fd4a415baae4591d736840ed3622))
  - 🎸 Added ability to resolve es and non-es babel config ([84f0070](https://github.com/seznam/ima/commit/84f00706d51c8d610c0c429cb3fb4e7f0b53ad6e))
  - 🎸 Added analyze cli plugin ([f6b5026](https://github.com/seznam/ima/commit/f6b5026f43e7c0765e22e25f10e6e533bd94a180))
  - 🎸 Added asset loader ([7553bc3](https://github.com/seznam/ima/commit/7553bc36ec420793f6edcdeaff098efab4bd9410))
  - 🎸 Added babel-loader build caching ([22ceed0](https://github.com/seznam/ima/commit/22ceed0497cf1ebdfa9b40924ab461973220be25))
  - 🎸 Added basic error-overlay package ([0c60227](https://github.com/seznam/ima/commit/0c602279e28dcee7d85d3beb230a208186f359e0))
  - 🎸 Added basic fast-refresh error-overlay interop ([6249ce9](https://github.com/seznam/ima/commit/6249ce98e89c7d5b6033e4ee5863614dd7c4f152))
  - 🎸 Added caching option to the scramble css plugin" ([dfa9756](https://github.com/seznam/ima/commit/dfa97560e5cf52b4789bb2095deeab99ba9196b2))
  - 🎸 Added clean webpack plugin ([31fdcd8](https://github.com/seznam/ima/commit/31fdcd892a1d7cc2e805042790c8f1a48fa39f67))
  - 🎸 Added dev server public, port and hostname options ([c68d150](https://github.com/seznam/ima/commit/c68d150eb7a69df8658dd04588aa622b0f696e76))
  - 🎸 Added ErrorBoundary and fixed HMR error reporting ([81ae9cd](https://github.com/seznam/ima/commit/81ae9cd90a775a1d22350dcd5f07677e8127ae87))
  - 🎸 Added esVersion override to dev script ([c4339b6](https://github.com/seznam/ima/commit/c4339b636c5078a60efebbfef17e7585f91f26da))
  - 🎸 Added evalSourceMapMiddleware ([15cb546](https://github.com/seznam/ima/commit/15cb546c094fe50d6927f1cecd08e077c09877cc))
  - 🎸 Added experimental ima and fast refresh overlay clients ([fc7d7e1](https://github.com/seznam/ima/commit/fc7d7e1f7ad21b637df7b30c9a5067a6a920848d))
  - 🎸 Added experimental pluginLoader ([e03005f](https://github.com/seznam/ima/commit/e03005f2550d38477f839794128dd9712917993d))
  - 🎸 Added experimental swc loader configuration ([7ae55d1](https://github.com/seznam/ima/commit/7ae55d108323d7aed2053c02256a1f9df7768a99))
  - 🎸 Added forceSPA flag to ima dev script ([adbdb70](https://github.com/seznam/ima/commit/adbdb707bc44ace0857f620da6b884ef2b2f718e))
  - 🎸 Added globs support for less/css [@imports](https://github.com/imports) ([96b579c](https://github.com/seznam/ima/commit/96b579cabadb6f57f2fff11b295eacea1a9c09c2))
  - 🎸 Added HMR state indicator ([7d14a90](https://github.com/seznam/ima/commit/7d14a907067d892a6e82f672ab3f0f18d49334e1))
  - 🎸 Added ima-legacy-plugin-loader ([2421f08](https://github.com/seznam/ima/commit/2421f08f5ed806f38597a5d9a094b2369eeac282))
  - 🎸 Added multiple compression options ([f31039b](https://github.com/seznam/ima/commit/f31039bbc4d663f434cb4f5b7d0d196d0dac00c2))
  - 🎸 Added new @ima/dev-utils package ([77859dd](https://github.com/seznam/ima/commit/77859dd03b31ce948167b615a13416e69258d822))
  - 🎸 Added new pluginLoader utility class ([636651d](https://github.com/seznam/ima/commit/636651debd3cf936fb286a4f76a070f1cfcd2c5b))
  - 🎸 Added new server 'dev' logger ([f928862](https://github.com/seznam/ima/commit/f92886247ab10cc64893ee40e0e9129324cde3c5))
  - 🎸 Added NODE_ENV normalization on CLI startup ([82df2fc](https://github.com/seznam/ima/commit/82df2fcf51e201ef36b95052cb01054b4aa398a7))
  - 🎸 Added nodemon for server-side changes reloading ([e2e55e8](https://github.com/seznam/ima/commit/e2e55e8df611f36b0f3c808aeaac49e950f48a70))
  - 🎸 Added option to open browser window on ima dev ([d4f595f](https://github.com/seznam/ima/commit/d4f595f8212c22bab66b4d9f29e4a5aab0b9a1b6))
  - 🎸 Added option to set jsxRuntime to ima.config.js ([b0e8a44](https://github.com/seznam/ima/commit/b0e8a44845b40ccc68bbbc08991417c87b2873de))
  - 🎸 Added package @ima/cli ([35e3b5f](https://github.com/seznam/ima/commit/35e3b5faee3c8553d319b54d3ffbca904efe071b))
  - 🎸 added postcss-loader ([d2a7bc4](https://github.com/seznam/ima/commit/d2a7bc48683afdfa7c52cafe0dd83af9b3911d3b))
  - 🎸 Added profile option to production build ([ff6baf6](https://github.com/seznam/ima/commit/ff6baf66f38219c539a7d6c2b55c37abfaf6fe78))
  - 🎸 Added progress plugin to indicate built progress ([7decf8f](https://github.com/seznam/ima/commit/7decf8fe58bf52f318329c44b1575068c9e8a6cc))
  - 🎸 Added raw loaders ([4ff3dd8](https://github.com/seznam/ima/commit/4ff3dd811f6129e69c3ec4969b7c034cee403bef))
  - 🎸 Added reconnecting functionality to hmr client ([41dfd3d](https://github.com/seznam/ima/commit/41dfd3d90a46779e8c1a95c6add394ec1e2f2253))
  - 🎸 Added stack frame mapping to original source ([58d0be7](https://github.com/seznam/ima/commit/58d0be70cc63de92075cdd30e693f5af7d4cb89a))
  - 🎸 Added support for .css files ([a463daa](https://github.com/seznam/ima/commit/a463daa65201c66cedb902a50f65211480f55f3e))
  - 🎸 Added support for custom polyfills ([6837076](https://github.com/seznam/ima/commit/6837076ffcd20ae6cda3e6faa434815d2eca73cc))
  - 🎸 Added support for ima/cli plugins ([a0fd57a](https://github.com/seznam/ima/commit/a0fd57a4d402658117f2053493fd2aa6c00be0eb))
  - 🎸 Added support for react fast refresh ([d41363b](https://github.com/seznam/ima/commit/d41363b177098656fb2bbee671e90527e5c0c048))
  - 🎸 Added support for svgs ([97c18d4](https://github.com/seznam/ima/commit/97c18d423e590c2964ce4906502f6df1e4c22ce8))
  - 🎸 allow defined ima aliases starting with \$ from plugin ([f8cb535](https://github.com/seznam/ima/commit/f8cb5357bcf032cf144ecb76c9bc6182c71c5574))
  - 🎸 Allow to build app in development mode ([0c45896](https://github.com/seznam/ima/commit/0c45896bbf6aaf905ea29dd90767a60bdafc7d40))
  - 🎸 AmpCliPlugin ([fb7c50f](https://github.com/seznam/ima/commit/fb7c50fc8721eb23b86e022a0371202301d667d4))
  - 🎸 Automatic react runtime ([66ef765](https://github.com/seznam/ima/commit/66ef765ce095474ef9f50c4207fb6bca23096993))
  - 🎸 babel-loader cache, clean option for CLI commands ([c19147b](https://github.com/seznam/ima/commit/c19147b14a21a2493fbe9635cff9c49a70d50517))
  - 🎸 Basic support for compile errors ([b8796d2](https://github.com/seznam/ima/commit/b8796d2bfcbc510cefdb9818d6aa3d4e845cc8fa))
  - 🎸 batch page state with transactions during loading phase ([8ca6680](https://github.com/seznam/ima/commit/8ca6680c67d0f88b4e57a19b3e97733e8de6922a))
  - 🎸 Better cache busting in default create-ima-app template ([ff2276f](https://github.com/seznam/ima/commit/ff2276fac6d970288ad973ad9c898fddc4243373))
  - 🎸 Better server init app errors handling ([7e9b28b](https://github.com/seznam/ima/commit/7e9b28b28ced86b8d59168a854c81b395a1f8f6d))
  - 🎸 Bundle performance, bundle splitting in dev ([c875ae9](https://github.com/seznam/ima/commit/c875ae9b79a5cadef98cd9625cd200fb55defe4f))
  - 🎸 CacheIdentifier for babel-loader ([4648362](https://github.com/seznam/ima/commit/4648362a4692bd52bd200509403b38d3ec54c17f))
  - 🎸 CLI now prints info about loaded plugins ([ff8405e](https://github.com/seznam/ima/commit/ff8405e9a69a3b0cf901b0b5d4f5b1d492e381e4))
  - 🎸 Compile error message formatter ([b571f2c](https://github.com/seznam/ima/commit/b571f2cfdb397436ce5e9d29a5f6f396af88cd69))
  - 🎸 CSS modules fix on server build ([e98eb21](https://github.com/seznam/ima/commit/e98eb218aecf54c187a0abaab918b5fbcf1035a7))
  - 🎸 Custom extend-less-loader (glob imports support) ([e01514c](https://github.com/seznam/ima/commit/e01514ced577b9fc18a0924e202f78c0d178da0b))
  - 🎸 Depply merge watch options defaults ([bd8d07a](https://github.com/seznam/ima/commit/bd8d07ab0a5e5030f7cdcf31718b3578acd7c321))
  - 🎸 Disabled infrastructure logging in normal mode ([8621f98](https://github.com/seznam/ima/commit/8621f98bf81fb4fb750d7b2c67b7c4c660057d60))
  - 🎸 Error overlay UI improvements ([1bc01f8](https://github.com/seznam/ima/commit/1bc01f8c7e664db790bcde1efa6f24fe95f312a0))
  - 🎸 Final fixes for amp and scramble plugin ([3eb346d](https://github.com/seznam/ima/commit/3eb346dfeee11395db8b112d5aac4c293a5bb653))
  - 🎸 Hello example with init webpack build ([7bc7d68](https://github.com/seznam/ima/commit/7bc7d6870978fee9f776020cf52c86947b62a799))
  - 🎸 Hidden swcMinimizer behind experimental flag ([16a68ac](https://github.com/seznam/ima/commit/16a68accbf5394658bf385020168f06f6d4fd0d5))
  - 🎸 HMR now reloads window after reconnect ([c59f100](https://github.com/seznam/ima/commit/c59f10050f599c70b0659abe3e3b7c96c0287ca9))
  - 🎸 init Localize feature implementation ([daac90a](https://github.com/seznam/ima/commit/daac90acf4040b72f0ad3ec13fb1405b46d4497e))
  - 🎸 Initial support for multiple es versions ([a8a1439](https://github.com/seznam/ima/commit/a8a143956feadee428cc32146e8a7711df3efef3))
  - 🎸 Initial version of LessConstantsPlugin ([3f48ae0](https://github.com/seznam/ima/commit/3f48ae0d00f389f73ad422a5689cc66b639ab6e1))
  - 🎸 Load wasm from local static files ([8741f36](https://github.com/seznam/ima/commit/8741f3667809f1cc6b2aefc10c19b04d9bdf5185))
  - 🎸 Migrated from chalk to picocolors ([af67e8a](https://github.com/seznam/ima/commit/af67e8a4862603414b29f10d0e69a5216516dfe4))
  - 🎸 Moved error-overlay feature behind \$Debug flag ([f42d290](https://github.com/seznam/ima/commit/f42d290ec07c760af45ba8d071b40b5364c67cd4))
  - 🎸 Moved to native webpack CSS ([f7f9a59](https://github.com/seznam/ima/commit/f7f9a59c21f309c13a21a984122a39ea06e868e1))
  - 🎸 New logger for plugins ([2cf6062](https://github.com/seznam/ima/commit/2cf6062851f65c0872b45d90111e6a3b47067d77))
  - 🎸 New stack-trace parser, moved all parsing to overlay ([a4ceef5](https://github.com/seznam/ima/commit/a4ceef54664bee6f1d075f2f2e16b0ea676946fe))
  - 🎸 New stats output formatter, hidden performance hint ([3df34ca](https://github.com/seznam/ima/commit/3df34ca746ac2d66a30072c5a3804d11037b84da))
  - 🎸 Performance improvements, fixed parsing of source maps ([f13f718](https://github.com/seznam/ima/commit/f13f7186bb056251d9f040d88a45aff103e5eaa5))
  - 🎸 Promisified fs operations ([033bbe4](https://github.com/seznam/ima/commit/033bbe4ba6fb9ef83bce34df69be180a0e30ec15))
  - 🎸 Remove vendorLinker, imaLoader and imaRunner ([7785612](https://github.com/seznam/ima/commit/7785612dff7a27005cacca26a2bb228ba520745a))
  - 🎸 Replace imaLoader for app/main by refactored appFactory ([3297b7b](https://github.com/seznam/ima/commit/3297b7b294b0dc237fc11f64c8606480b9152b92))
  - 🎸 Replaced fast-glob with globby (more features) ([bce3e06](https://github.com/seznam/ima/commit/bce3e069084ef8297b29c9351918b6ab2b428612))
  - 🎸 Rewritten @ima/cli to use typescript ([d0b6ad4](https://github.com/seznam/ima/commit/d0b6ad45df4c8307c3e488abb6db374443fbd59e))
  - 🎸 Server-side console compile error reporting ([1a5d988](https://github.com/seznam/ima/commit/1a5d98808e263f271d4b15fcda69a81beea55f0b))
  - 🎸 Show localization in example ([5f8976a](https://github.com/seznam/ima/commit/5f8976a79f03d169ca8725acfbc0eeb306581658))
  - 🎸 source-maps, global variables ([597ec8c](https://github.com/seznam/ima/commit/597ec8c93d5f0d8d5434529e25f835b628bc65cf))
  - 🎸 SSR error page is now reloaded upon rebuild ([cecd001](https://github.com/seznam/ima/commit/cecd0010df337ca0343902503c76d0434fc351e9))
  - 🎸 The error overlay iframe can now be closed ([e2c7532](https://github.com/seznam/ima/commit/e2c75320ecd63f136f957766fa748dcc72174139))
  - 🎸 UI Enhancements ([d77ed38](https://github.com/seznam/ima/commit/d77ed3823aef6bdae75256499659a390b1a04cb0))
  - 🎸 UI optimizations ([a059078](https://github.com/seznam/ima/commit/a059078ba3dbd07310d4e4ed8481ff48ad523d41))
  - 🎸 UI, HMR, Compile error handling improvements ([96d49fb](https://github.com/seznam/ima/commit/96d49fb04fd06b58459add7427d59f0fd007bbbb))
  - 🎸 Updated dependencies ([a745b4c](https://github.com/seznam/ima/commit/a745b4c07cd0b1a1029fcca52c7419f8f5c9c221))
  - 🎸 Updated error-overlay visuals ([62f436d](https://github.com/seznam/ima/commit/62f436d0c0cd04fbe8689c60383af2a35d7a9d76))
  - 🎸 Updated Hello(empty) template ([32eb318](https://github.com/seznam/ima/commit/32eb3185ab9c65d110f0388cf32a82fa3f510c8d))
  - 🎸 Updated verdacio ([f0cdbbe](https://github.com/seznam/ima/commit/f0cdbbe65ae523c74e3ddaad655dc0c0a689413a))
  - 🎸 Using esbuild minifiers for faster build ([3a2107c](https://github.com/seznam/ima/commit/3a2107c87826e8dfce194c9f5174e4b1b7ff782a))
  - 🎸 WebpackManifestPlugin, es5 hot reload ([d8e1f85](https://github.com/seznam/ima/commit/d8e1f853fc666867c82676ff72497cc84fffa666))

  ### Performance Improvements

  - ⚡️ Usebuiltins for react build ([ad9a456](https://github.com/seznam/ima/commit/ad9a45624e08bf0c8360a53587b247ba8cdac215))
  - ⚡️ improved watch and build performance ([cf7ff71](https://github.com/seznam/ima/commit/cf7ff71da8fc227c474fa629bb1f4698811ad6f9))
  - ⚡️ Added opt-in enableCssModules option to enable CSSmod ([c56c5f2](https://github.com/seznam/ima/commit/c56c5f2533674133ee717338b34f569150e0415a))
  - ⚡️ batch mode keep one free frame between commits ([3be83b3](https://github.com/seznam/ima/commit/3be83b325a907c4e5bb0d944786fece15460c370))
  - ⚡️ devServer gzipped and cached static serving ([c65b4ef](https://github.com/seznam/ima/commit/c65b4efe1c223b71860b71bd0bf65afc8a1343df))
  - ⚡️ Multiple performance tweaks ([e76234c](https://github.com/seznam/ima/commit/e76234c2ab66e0aaa352cafcc56d83c50eccbbac))
  - ⚡️ Performance improvements, improved IE11 support ([7d40449](https://github.com/seznam/ima/commit/7d40449c55ac10f3c4b19c3f9108e0465a8f8a46))
  - ⚡️ Performance optimizations ([2fe8fd6](https://github.com/seznam/ima/commit/2fe8fd69c917da1ef244af64a5d813055fd5fcc0))
  - ⚡️ Performance optimizations ([361c546](https://github.com/seznam/ima/commit/361c546151ccb434252f5f681722218bdfb6ec50))
  - ⚡️ Removed source-map-loader ([39050ee](https://github.com/seznam/ima/commit/39050ee826b7762b2fea719f87faef52a0de2941))
  - ⚡️ Source map optimizations ([ceef138](https://github.com/seznam/ima/commit/ceef138d4c3918c277301bb78aeaa39e9db50da1))
  - ⚡️ Target optimizations ([e53bc6b](https://github.com/seznam/ima/commit/e53bc6b848d51110e9c06f53bf2812357cfaba84))
  - ⚡️ Target, caching improvements ([756ed12](https://github.com/seznam/ima/commit/756ed12060b2cb83285bae8aa7859b8949cf5c84))
  - ⚡️ watching and devserver are now initialzed in parallel ([a318cf2](https://github.com/seznam/ima/commit/a318cf2449345390f4cb0079e9218038b4e618d6))

  ### BREAKING CHANGES

  - 🧨 HttpAgent feature internalCacheOfPromise returns cloned response
  - 🧨 Resolved promises from load method are set to view in batches

### Patch Changes

- Updated dependencies [7b003ac1]
  - @ima/dev-utils@18.0.0-rc.4
  - @ima/error-overlay@18.0.0-rc.4
  - @ima/hmr-client@18.0.0-rc.4
  - @ima/server@18.0.0-rc.4

All notable changes to this project will be documented in this file.
See [Conventional Commits](https://conventionalcommits.org) for commit guidelines.

# [18.0.0-rc.3](https://github.com/seznam/ima/compare/v18.0.0-rc.2...v18.0.0-rc.3) (2022-07-14)

### Bug Fixes

- 🐛 Fixed critical bug in compilation of vendors ([26494ce](https://github.com/seznam/ima/commit/26494ce9539fb9882c48ea80b47d48b5f0befeb8))

### Features

- 🎸 Improved code splitting and swc config ([226fdf0](https://github.com/seznam/ima/commit/226fdf0b9b93ca9a7c176a7910ab24ff6e4946b0))
- 🎸 Merge language files instead of overwriting ([3ec8ea7](https://github.com/seznam/ima/commit/3ec8ea7873e7dacc3e50103a60475ab1dea671b2))

### Performance Improvements

- ⚡️ improved watch and build performance ([cf7ff71](https://github.com/seznam/ima/commit/cf7ff71da8fc227c474fa629bb1f4698811ad6f9))

# [18.0.0-rc.2](https://github.com/seznam/ima/compare/v18.0.0-rc.1...v18.0.0-rc.2) (2022-06-21)

### Bug Fixes

- 🐛 Removed rogue console.log ([8fa0c5b](https://github.com/seznam/ima/commit/8fa0c5b960b5936cc557748fe325afb15a06d243))

# [18.0.0-rc.1](https://github.com/seznam/ima/compare/v18.0.0-rc.0...v18.0.0-rc.1) (2022-06-21)

### Bug Fixes

- 🐛 Fixed issue with displaying compile errors in overlay ([#210](https://github.com/seznam/ima/issues/210)) ([0e8ba96](https://github.com/seznam/ima/commit/0e8ba9697f8f0ac1cca223766e858e5d8ba5fff8))
- 🐛 Fixed PostCSS webpack plugins source maps handling ([#209](https://github.com/seznam/ima/issues/209)) ([fe6af03](https://github.com/seznam/ima/commit/fe6af038f091b6929af872ecae4afe7f5e84d78e))

### Features

- 🎸 Kill already running app on the same port before launch ([#213](https://github.com/seznam/ima/issues/213)) ([3790164](https://github.com/seznam/ima/commit/3790164bd015f6444943fe76b8dc76d0da6f688d))
- 🎸 Node 18 native fetch support ([#212](https://github.com/seznam/ima/issues/212)) ([69df0a3](https://github.com/seznam/ima/commit/69df0a3bf334217b051f2cb261adc572f0e5093c))

# [18.0.0-rc.1](https://github.com/seznam/ima/compare/v18.0.0-rc.0...v18.0.0-rc.1) (2022-06-21)

### Bug Fixes

- 🐛 Fixed issue with displaying compile errors in overlay ([#210](https://github.com/seznam/ima/issues/210)) ([0e8ba96](https://github.com/seznam/ima/commit/0e8ba9697f8f0ac1cca223766e858e5d8ba5fff8))
- 🐛 Fixed PostCSS webpack plugins source maps handling ([#209](https://github.com/seznam/ima/issues/209)) ([fe6af03](https://github.com/seznam/ima/commit/fe6af038f091b6929af872ecae4afe7f5e84d78e))

### Features

- 🎸 Kill already running app on the same port before launch ([#213](https://github.com/seznam/ima/issues/213)) ([3790164](https://github.com/seznam/ima/commit/3790164bd015f6444943fe76b8dc76d0da6f688d))
- 🎸 Node 18 native fetch support ([#212](https://github.com/seznam/ima/issues/212)) ([69df0a3](https://github.com/seznam/ima/commit/69df0a3bf334217b051f2cb261adc572f0e5093c))

# [18.0.0-rc.0](https://github.com/seznam/ima/compare/v17.12.3...v18.0.0-rc.0) (2022-05-26)

### Bug Fixes

- 🐛 AMP and scrambleCSS plugins bugfixes ([2eec6c3](https://github.com/seznam/ima/commit/2eec6c3bca22a48ade6a171e5b863b825063ab62))
- 🐛 babel parser fixes, fixed new compile format err parsing ([63db8e7](https://github.com/seznam/ima/commit/63db8e711f27dd31163db301324ad1cf835e320c))
- 🐛 Better error handling in compiler, overlay and hmr ([ce101e3](https://github.com/seznam/ima/commit/ce101e37557e3929b287c50c734c6ab46cec57cb))
- 🐛 css modules build fixes ([7e95183](https://github.com/seznam/ima/commit/7e951835d828c348514fba7096598797c86ac2d7))
- 🐛 error-overlay and runtime error reporting fixes ([07b9d29](https://github.com/seznam/ima/commit/07b9d2972d7e90c6f8ef943e8f721841e0006882))
- 🐛 Fix ignoring less files when CSSModules are disabled ([590050d](https://github.com/seznam/ima/commit/590050dbff65da709dc88be0413ea4b569000976))
- 🐛 Fixed broken types in CLI package ([bc5a73e](https://github.com/seznam/ima/commit/bc5a73e98120a1a09676a91e475f7cbf54e4c64d))
- 🐛 fixed build ([107ac2d](https://github.com/seznam/ima/commit/107ac2d32be00128d836276050693b2332305712))
- 🐛 Fixed compile error parsing ([e9013a3](https://github.com/seznam/ima/commit/e9013a3e1ab020f31621d059a91027ef7b671877))
- 🐛 fixed dev task ([a25466c](https://github.com/seznam/ima/commit/a25466c89267f171a9c5abec549e8c55d090f2c7))
- 🐛 Fixed error when there are no localizations ([31a9655](https://github.com/seznam/ima/commit/31a96554831d151dbddc7d5864a504ca69d53b1c))
- 🐛 Fixed fastRefreshInterop events ([342e9e7](https://github.com/seznam/ima/commit/342e9e7d47a87b96c2f28ee08fe1869a58141130))
- 🐛 Fixed forceSPA mode ([7efffbc](https://github.com/seznam/ima/commit/7efffbc89a1b87f9ee224a26ad045e6d4042b7d8))
- 🐛 Fixed handleError issues and incorrect dependencies ([bf8f7f6](https://github.com/seznam/ima/commit/bf8f7f628b4a77abff8a89306fbd1adf6bfb863a))
- 🐛 Fixed hot reload in legacy and forceSPA modes ([19e2ed7](https://github.com/seznam/ima/commit/19e2ed74bcbf5189a88b5b884e89a3ce72111bfb))
- 🐛 Fixed I11 swc config ([6c6047f](https://github.com/seznam/ima/commit/6c6047f22a8d21d49483aec4dd7a81c6cb928ba7))
- 🐛 Fixed IMA.js SPA mode ([fbbffa2](https://github.com/seznam/ima/commit/fbbffa2c68557dcf27a9c89e1117bb4c3d543245))
- 🐛 Fixed logger overlapping newlines issues ([7682081](https://github.com/seznam/ima/commit/7682081139565987fcb9ed6bd24023e40d9b0aad))
- 🐛 Fixed nodemon logging before server start ([9347f07](https://github.com/seznam/ima/commit/9347f07bc42db491592efc6502b21273a785e730))
- 🐛 Fixed occasional duplication of progress bar ([05eed21](https://github.com/seznam/ima/commit/05eed2188a54926ac91ffb6dc1a4f6f0463e359a))
- 🐛 Fixed package dependencies ([3dbbe1f](https://github.com/seznam/ima/commit/3dbbe1ffc23dcde22c79eac93d3429d3a61208de))
- 🐛 Fixed production CSS source maps generation ([d2462ac](https://github.com/seznam/ima/commit/d2462acc40a85286cd8a11f46b2e3cf1a5e8e92c))
- 🐛 Fixed progress plugin ([2c7fe1a](https://github.com/seznam/ima/commit/2c7fe1ac9fde6da744e70ce32871266a8cf6170a))
- 🐛 Fixed public path cli override ([b135f4b](https://github.com/seznam/ima/commit/b135f4be413dd42be17dde3d372897bfe976e405))
- 🐛 fixed relative urls in error overlay ([d528717](https://github.com/seznam/ima/commit/d5287173cbaa7aee0f245ddec330127dc99f0418))
- 🐛 Fixed RunImaPlugin ([e33ae30](https://github.com/seznam/ima/commit/e33ae30ee1907b18571309359940cd6c0c86c1ef))
- 🐛 Fixed server-side HMR ([19b9a24](https://github.com/seznam/ima/commit/19b9a24f59a1138a9ac767ce78b6d51d50b50dff))
- 🐛 Fixed webpack build getting stuck with multiple es versi ([f9e2a07](https://github.com/seznam/ima/commit/f9e2a078e838b3b20229f853e8292dbc1c517025))
- 🐛 hot module updates static path fixes ([1e98408](https://github.com/seznam/ima/commit/1e984083eaa35e824735624880bda139809c9ed8))
- 🐛 Location of localized files ([b258e21](https://github.com/seznam/ima/commit/b258e21e3f29cea4f272f9142e4030689c34aa09))
- 🐛 Minor HMR error handling fixes ([1f15b7d](https://github.com/seznam/ima/commit/1f15b7d005e5aa7d9a572b74fa1b7ce17a8bf5b5))
- 🐛 Minor source storage cache fixes) ([6a2c7d0](https://github.com/seznam/ima/commit/6a2c7d0ea38804a9451a8ac8fce6053c164fe001))
- 🐛 Quick chunkname fix ([e6856e2](https://github.com/seznam/ima/commit/e6856e2cb8d04811f2b55a800460c6148227296d))
- 🐛 Re-enabled fast refresh ([1f27c9c](https://github.com/seznam/ima/commit/1f27c9cefc43dcbde6a61d5d82c953331aa160e2))
- 🐛 React deprecated createFactory fix, added --clearCache ([5939c45](https://github.com/seznam/ima/commit/5939c45d5a5a694255cb401f5abd7ef6843a276f))
- 🐛 Removed start script from CLI ([1de9631](https://github.com/seznam/ima/commit/1de96310f19ad7fcf6e981d1394b523e2f3f8bef))
- 🐛 Removed unneeded server.bundle watching ([7474148](https://github.com/seznam/ima/commit/74741481acc00dbd9eae4a7e74ea9c4c80ec2ca0))
- 🐛 Removed unused manifest plugin ([ebcfc64](https://github.com/seznam/ima/commit/ebcfc64c27e61c07afc5647a299639c666a4481f))
- 🐛 Reverted back to using mini-css-extract-plugin by defaul ([c9da2f7](https://github.com/seznam/ima/commit/c9da2f7f41f2d2e264cd4205bf383716947112a3))
- 🐛 Reverted less-extended-loader usage ([eb03447](https://github.com/seznam/ima/commit/eb03447f689aa4a852c00caf1524ed3f2c52c031))
- 🐛 Reverted mini-css-extract-plugin, native css is optional ([f00c359](https://github.com/seznam/ima/commit/f00c35909f9a8cb21319d00ce830b1075653afaf))
- 🐛 Scramble css source map support fix ([9cbe36b](https://github.com/seznam/ima/commit/9cbe36baab15790e34ac96e57a2fe165cd3b8222))
- 🐛 SWC and babel fixes ([4a872dc](https://github.com/seznam/ima/commit/4a872dc441c4dfdaa151da39e3dcb71f193cc165))
- 🐛 Track unique errors before logging ([6c0f0cf](https://github.com/seznam/ima/commit/6c0f0cf20763f80b59b12fc15c46e0466323cff4))
- 🐛 tsconfig fixes ([27d3b56](https://github.com/seznam/ima/commit/27d3b56391697273a236d4b83b4fd96bc47a1b85))
- 🐛 updated packagelocks ([c3d6ce1](https://github.com/seznam/ima/commit/c3d6ce1f8b4d224673793261f60469f3c840b096))

### Features

- 🎸 Accept array of globs with translations ([3e2ee88](https://github.com/seznam/ima/commit/3e2ee881b201088d908583d02dff4788f138120e))
- 🎸 Added "Open in editor" button in error overlay ([adf5211](https://github.com/seznam/ima/commit/adf52111dba6825b80d0e6641f82cbd166fdf4e9))
- 🎸 Added ability to override babel and postcss configs ([aef5ef6](https://github.com/seznam/ima/commit/aef5ef6b8762fd4a415baae4591d736840ed3622))
- 🎸 Added ability to resolve es and non-es babel config ([84f0070](https://github.com/seznam/ima/commit/84f00706d51c8d610c0c429cb3fb4e7f0b53ad6e))
- 🎸 Added analyze cli plugin ([f6b5026](https://github.com/seznam/ima/commit/f6b5026f43e7c0765e22e25f10e6e533bd94a180))
- 🎸 Added asset loader ([7553bc3](https://github.com/seznam/ima/commit/7553bc36ec420793f6edcdeaff098efab4bd9410))
- 🎸 Added babel-loader build caching ([22ceed0](https://github.com/seznam/ima/commit/22ceed0497cf1ebdfa9b40924ab461973220be25))
- 🎸 Added basic error-overlay package ([0c60227](https://github.com/seznam/ima/commit/0c602279e28dcee7d85d3beb230a208186f359e0))
- 🎸 Added basic fast-refresh error-overlay interop ([6249ce9](https://github.com/seznam/ima/commit/6249ce98e89c7d5b6033e4ee5863614dd7c4f152))
- 🎸 Added caching option to the scramble css plugin" ([dfa9756](https://github.com/seznam/ima/commit/dfa97560e5cf52b4789bb2095deeab99ba9196b2))
- 🎸 Added clean webpack plugin ([31fdcd8](https://github.com/seznam/ima/commit/31fdcd892a1d7cc2e805042790c8f1a48fa39f67))
- 🎸 Added dev server public, port and hostname options ([c68d150](https://github.com/seznam/ima/commit/c68d150eb7a69df8658dd04588aa622b0f696e76))
- 🎸 Added esVersion override to dev script ([c4339b6](https://github.com/seznam/ima/commit/c4339b636c5078a60efebbfef17e7585f91f26da))
- 🎸 Added evalSourceMapMiddleware ([15cb546](https://github.com/seznam/ima/commit/15cb546c094fe50d6927f1cecd08e077c09877cc))
- 🎸 Added experimental ima and fast refresh overlay clients ([fc7d7e1](https://github.com/seznam/ima/commit/fc7d7e1f7ad21b637df7b30c9a5067a6a920848d))
- 🎸 Added experimental pluginLoader ([e03005f](https://github.com/seznam/ima/commit/e03005f2550d38477f839794128dd9712917993d))
- 🎸 Added experimental swc loader configuration ([7ae55d1](https://github.com/seznam/ima/commit/7ae55d108323d7aed2053c02256a1f9df7768a99))
- 🎸 Added forceSPA flag to ima dev script ([adbdb70](https://github.com/seznam/ima/commit/adbdb707bc44ace0857f620da6b884ef2b2f718e))
- 🎸 Added globs support for less/css [@imports](https://github.com/imports) ([96b579c](https://github.com/seznam/ima/commit/96b579cabadb6f57f2fff11b295eacea1a9c09c2))
- 🎸 Added HMR state indicator ([7d14a90](https://github.com/seznam/ima/commit/7d14a907067d892a6e82f672ab3f0f18d49334e1))
- 🎸 Added ima-legacy-plugin-loader ([2421f08](https://github.com/seznam/ima/commit/2421f08f5ed806f38597a5d9a094b2369eeac282))
- 🎸 Added multiple compression options ([f31039b](https://github.com/seznam/ima/commit/f31039bbc4d663f434cb4f5b7d0d196d0dac00c2))
- 🎸 Added new server 'dev' logger ([f928862](https://github.com/seznam/ima/commit/f92886247ab10cc64893ee40e0e9129324cde3c5))
- 🎸 Added NODE_ENV normalization on CLI startup ([82df2fc](https://github.com/seznam/ima/commit/82df2fcf51e201ef36b95052cb01054b4aa398a7))
- 🎸 Added nodemon for server-side changes reloading ([e2e55e8](https://github.com/seznam/ima/commit/e2e55e8df611f36b0f3c808aeaac49e950f48a70))
- 🎸 Added option to open browser window on ima dev ([d4f595f](https://github.com/seznam/ima/commit/d4f595f8212c22bab66b4d9f29e4a5aab0b9a1b6))
- 🎸 Added option to set jsxRuntime to ima.config.js ([b0e8a44](https://github.com/seznam/ima/commit/b0e8a44845b40ccc68bbbc08991417c87b2873de))
- 🎸 Added package @ima/cli ([35e3b5f](https://github.com/seznam/ima/commit/35e3b5faee3c8553d319b54d3ffbca904efe071b))
- 🎸 added postcss-loader ([d2a7bc4](https://github.com/seznam/ima/commit/d2a7bc48683afdfa7c52cafe0dd83af9b3911d3b))
- 🎸 Added profile option to production build ([ff6baf6](https://github.com/seznam/ima/commit/ff6baf66f38219c539a7d6c2b55c37abfaf6fe78))
- 🎸 Added progress plugin to indicate built progress ([7decf8f](https://github.com/seznam/ima/commit/7decf8fe58bf52f318329c44b1575068c9e8a6cc))
- 🎸 Added raw loaders ([4ff3dd8](https://github.com/seznam/ima/commit/4ff3dd811f6129e69c3ec4969b7c034cee403bef))
- 🎸 Added reconnecting functionality to hmr client ([41dfd3d](https://github.com/seznam/ima/commit/41dfd3d90a46779e8c1a95c6add394ec1e2f2253))
- 🎸 Added stack frame mapping to original source ([58d0be7](https://github.com/seznam/ima/commit/58d0be70cc63de92075cdd30e693f5af7d4cb89a))
- 🎸 Added support for .css files ([a463daa](https://github.com/seznam/ima/commit/a463daa65201c66cedb902a50f65211480f55f3e))
- 🎸 Added support for custom polyfills ([6837076](https://github.com/seznam/ima/commit/6837076ffcd20ae6cda3e6faa434815d2eca73cc))
- 🎸 Added support for ima/cli plugins ([a0fd57a](https://github.com/seznam/ima/commit/a0fd57a4d402658117f2053493fd2aa6c00be0eb))
- 🎸 Added support for react fast refresh ([d41363b](https://github.com/seznam/ima/commit/d41363b177098656fb2bbee671e90527e5c0c048))
- 🎸 Added support for svgs ([97c18d4](https://github.com/seznam/ima/commit/97c18d423e590c2964ce4906502f6df1e4c22ce8))
- 🎸 Allow to build app in development mode ([0c45896](https://github.com/seznam/ima/commit/0c45896bbf6aaf905ea29dd90767a60bdafc7d40))
- 🎸 AmpCliPlugin ([fb7c50f](https://github.com/seznam/ima/commit/fb7c50fc8721eb23b86e022a0371202301d667d4))
- 🎸 Automatic react runtime ([66ef765](https://github.com/seznam/ima/commit/66ef765ce095474ef9f50c4207fb6bca23096993))
- 🎸 babel-loader cache, clean option for CLI commands ([c19147b](https://github.com/seznam/ima/commit/c19147b14a21a2493fbe9635cff9c49a70d50517))
- 🎸 Basic support for compile errors ([b8796d2](https://github.com/seznam/ima/commit/b8796d2bfcbc510cefdb9818d6aa3d4e845cc8fa))
- 🎸 Bundle performance, bundle splitting in dev ([c875ae9](https://github.com/seznam/ima/commit/c875ae9b79a5cadef98cd9625cd200fb55defe4f))
- 🎸 CacheIdentifier for babel-loader ([4648362](https://github.com/seznam/ima/commit/4648362a4692bd52bd200509403b38d3ec54c17f))
- 🎸 CLI now prints info about loaded plugins ([ff8405e](https://github.com/seznam/ima/commit/ff8405e9a69a3b0cf901b0b5d4f5b1d492e381e4))
- 🎸 Compile error message formatter ([b571f2c](https://github.com/seznam/ima/commit/b571f2cfdb397436ce5e9d29a5f6f396af88cd69))
- 🎸 CSS modules fix on server build ([e98eb21](https://github.com/seznam/ima/commit/e98eb218aecf54c187a0abaab918b5fbcf1035a7))
- 🎸 Custom extend-less-loader (glob imports support) ([e01514c](https://github.com/seznam/ima/commit/e01514ced577b9fc18a0924e202f78c0d178da0b))
- 🎸 Depply merge watch options defaults ([bd8d07a](https://github.com/seznam/ima/commit/bd8d07ab0a5e5030f7cdcf31718b3578acd7c321))
- 🎸 Disabled infrastructure logging in normal mode ([8621f98](https://github.com/seznam/ima/commit/8621f98bf81fb4fb750d7b2c67b7c4c660057d60))
- 🎸 Error overlay UI improvements ([1bc01f8](https://github.com/seznam/ima/commit/1bc01f8c7e664db790bcde1efa6f24fe95f312a0))
- 🎸 Final fixes for amp and scramble plugin ([3eb346d](https://github.com/seznam/ima/commit/3eb346dfeee11395db8b112d5aac4c293a5bb653))
- 🎸 Hidden swcMinimizer behind experimental flag ([16a68ac](https://github.com/seznam/ima/commit/16a68accbf5394658bf385020168f06f6d4fd0d5))
- 🎸 HMR now reloads window after reconnect ([c59f100](https://github.com/seznam/ima/commit/c59f10050f599c70b0659abe3e3b7c96c0287ca9))
- 🎸 init Localize feature implementation ([daac90a](https://github.com/seznam/ima/commit/daac90acf4040b72f0ad3ec13fb1405b46d4497e))
- 🎸 Initial support for multiple es versions ([a8a1439](https://github.com/seznam/ima/commit/a8a143956feadee428cc32146e8a7711df3efef3))
- 🎸 Initial version of LessConstantsPlugin ([3f48ae0](https://github.com/seznam/ima/commit/3f48ae0d00f389f73ad422a5689cc66b639ab6e1))
- 🎸 Load wasm from local static files ([8741f36](https://github.com/seznam/ima/commit/8741f3667809f1cc6b2aefc10c19b04d9bdf5185))
- 🎸 Migrated from chalk to picocolors ([af67e8a](https://github.com/seznam/ima/commit/af67e8a4862603414b29f10d0e69a5216516dfe4))
- 🎸 Moved error-overlay feature behind \$Debug flag ([f42d290](https://github.com/seznam/ima/commit/f42d290ec07c760af45ba8d071b40b5364c67cd4))
- 🎸 Moved to native webpack CSS ([f7f9a59](https://github.com/seznam/ima/commit/f7f9a59c21f309c13a21a984122a39ea06e868e1))
- 🎸 New logger for plugins ([2cf6062](https://github.com/seznam/ima/commit/2cf6062851f65c0872b45d90111e6a3b47067d77))
- 🎸 New stack-trace parser, moved all parsing to overlay ([a4ceef5](https://github.com/seznam/ima/commit/a4ceef54664bee6f1d075f2f2e16b0ea676946fe))
- 🎸 New stats output formatter, hidden performance hint ([3df34ca](https://github.com/seznam/ima/commit/3df34ca746ac2d66a30072c5a3804d11037b84da))
- 🎸 Performance improvements, fixed parsing of source maps ([f13f718](https://github.com/seznam/ima/commit/f13f7186bb056251d9f040d88a45aff103e5eaa5))
- 🎸 Promisified fs operations ([033bbe4](https://github.com/seznam/ima/commit/033bbe4ba6fb9ef83bce34df69be180a0e30ec15))
- 🎸 Replaced fast-glob with globby (more features) ([bce3e06](https://github.com/seznam/ima/commit/bce3e069084ef8297b29c9351918b6ab2b428612))
- 🎸 Rewritten @ima/cli to use typescript ([d0b6ad4](https://github.com/seznam/ima/commit/d0b6ad45df4c8307c3e488abb6db374443fbd59e))
- 🎸 Server-side console compile error reporting ([1a5d988](https://github.com/seznam/ima/commit/1a5d98808e263f271d4b15fcda69a81beea55f0b))
- 🎸 source-maps, global variables ([597ec8c](https://github.com/seznam/ima/commit/597ec8c93d5f0d8d5434529e25f835b628bc65cf))
- 🎸 UI, HMR, Compile error handling improvements ([96d49fb](https://github.com/seznam/ima/commit/96d49fb04fd06b58459add7427d59f0fd007bbbb))
- 🎸 Updated dependencies ([a745b4c](https://github.com/seznam/ima/commit/a745b4c07cd0b1a1029fcca52c7419f8f5c9c221))
- 🎸 Updated error-overlay visuals ([62f436d](https://github.com/seznam/ima/commit/62f436d0c0cd04fbe8689c60383af2a35d7a9d76))
- 🎸 Using esbuild minifiers for faster build ([3a2107c](https://github.com/seznam/ima/commit/3a2107c87826e8dfce194c9f5174e4b1b7ff782a))
- 🎸 WebpackManifestPlugin, es5 hot reload ([d8e1f85](https://github.com/seznam/ima/commit/d8e1f853fc666867c82676ff72497cc84fffa666))

### Performance Improvements

- ⚡️ Added opt-in enableCssModules option to enable CSSmod ([c56c5f2](https://github.com/seznam/ima/commit/c56c5f2533674133ee717338b34f569150e0415a))
- ⚡️ devServer gzipped and cached static serving ([c65b4ef](https://github.com/seznam/ima/commit/c65b4efe1c223b71860b71bd0bf65afc8a1343df))
- ⚡️ Multiple performance tweaks ([e76234c](https://github.com/seznam/ima/commit/e76234c2ab66e0aaa352cafcc56d83c50eccbbac))
- ⚡️ Performance improvements, improved IE11 support ([7d40449](https://github.com/seznam/ima/commit/7d40449c55ac10f3c4b19c3f9108e0465a8f8a46))
- ⚡️ Performance optimizations ([2fe8fd6](https://github.com/seznam/ima/commit/2fe8fd69c917da1ef244af64a5d813055fd5fcc0))
- ⚡️ Removed source-map-loader ([39050ee](https://github.com/seznam/ima/commit/39050ee826b7762b2fea719f87faef52a0de2941))
- ⚡️ Target optimizations ([e53bc6b](https://github.com/seznam/ima/commit/e53bc6b848d51110e9c06f53bf2812357cfaba84))
- ⚡️ Target, caching improvements ([756ed12](https://github.com/seznam/ima/commit/756ed12060b2cb83285bae8aa7859b8949cf5c84))
- ⚡️ watching and devserver are now initialzed in parallel ([a318cf2](https://github.com/seznam/ima/commit/a318cf2449345390f4cb0079e9218038b4e618d6))<|MERGE_RESOLUTION|>--- conflicted
+++ resolved
@@ -1,6 +1,5 @@
 # Change Log
 
-<<<<<<< HEAD
 ## 19.0.0-rc.0
 
 ### Major Changes
@@ -22,7 +21,7 @@
   - @ima/dev-utils@19.0.0-rc.0
   - @ima/error-overlay@19.0.0-rc.0
   - @ima/hmr-client@19.0.0-rc.0
-=======
+
 ## 18.3.0
 
 ### Minor Changes
@@ -34,7 +33,6 @@
 
 - Updated dependencies [a7de413a2]
   - @ima/hmr-client@18.1.0
->>>>>>> df31f7a9
 
 ## 18.2.0
 
