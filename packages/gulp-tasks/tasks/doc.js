--- conflicted
+++ resolved
@@ -72,20 +72,12 @@
     {
       pattern:
         /\/[*][*]((?:a|[^a])*?)@(type|param|return)\s*[{]([^}]*?)([a-zA-Z0-9_., *<>|]+)\[\]([^}]*)[}]((a|[^a])*)[*]\//g,
-<<<<<<< HEAD
-      replace: '/**$1@$2 {$3Array<$4>$5}$6*/'
-=======
       replace: '/**$1@$2 {$3Array<$4>$5}$6*/',
->>>>>>> 9f3678a8
     },
     {
       pattern:
         /\/[*][*]((?:a|[^a])*?)[{]@code(?:link)? ([^}]*)[}]((a|[^a])*)[*]\//g,
-<<<<<<< HEAD
-      replace: '/**$1<code>$2</code>$3*/'
-=======
       replace: '/**$1<code>$2</code>$3*/',
->>>>>>> 9f3678a8
     },
     {
       pattern: /^\s*export\s+default\s+/gm,
