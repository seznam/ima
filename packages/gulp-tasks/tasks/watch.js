const gulp = require('gulp');
const cache = require('gulp-cached');
const flo = require('fb-flo');
const color = require('ansi-colors');
const log = require('fancy-log');
const remember = require('gulp-remember');
const watch = require('gulp-watch');
const path = require('path');
const fs = require('fs');
const net = require('net');
const { promisify } = require('util');
const exec = promisify(require('child_process').exec);

const sharedState = require('../gulpState.js');

exports.__requiresConfig = true;

exports.default = gulpConfig => {
  const { files, occupiedPorts } = gulpConfig;

  function watchTask() {
    let hotReloadedCacheKeys = [];

    runOnChange(files.app.watch, 'app:build');
    runOnChange(files.vendor.watch, 'vendor:build');
    runOnChange(files.less.watch, 'less:build');
    runOnChange(files.server.watch, 'server:build');
    runOnChange(files.locale.watch, 'locale:build');
    runOnChange('./app/assets/static/**/*', 'copy:appStatic');

    gulp
      .watch([
        './ima/**/*.js',
        './app/**/*.{js,jsx}',
        './build/static/js/locale/*.js'
      ])
      .on('all', (event, filePath) => {
        sharedState.watchEvent = { path: filePath };
        let absoluteFilePath = path.resolve('.', filePath);

        let cacheKey = absoluteFilePath.toLowerCase().replace('.jsx', '.js');
        hotReloadedCacheKeys.push(cacheKey);

        if (event === 'unlink') {
          if (cache.caches['Es6ToEs5:server:app'][absoluteFilePath]) {
            delete cache.caches['Es6ToEs5:server:app'][absoluteFilePath];
            remember.forget(
              'Es6ToEs5:server:app',
              absoluteFilePath.replace('.jsx', '.js')
            );
          }
        }
      });

    flo(
      './build/static/',
      {
        port: occupiedPorts['fb-flo'],
        host: 'localhost',
        glob: ['**/*.css', '**/*.js']
      },
      (filepath, callback) => {
        log(`Reloading 'public/${color.cyan(filepath)}' with ` + 'flo...');

        let hotReloadedContents = '';

        if (path.parse(filepath).ext === '.css') {
          hotReloadedContents = fs.readFileSync('./build/static/' + filepath);
        } else {
          hotReloadedContents = hotReloadedCacheKeys.map(cacheKey => {
            let file = remember.cacheFor('Es6ToEs5:server:app')[cacheKey];
            if (!file) {
              return '';
            }

            return file.contents
              .toString()
              .replace(/System.import/g, '$IMA.Loader.import')
              .replace(/System.register/g, '$IMA.Loader.replaceModule');
          });
          hotReloadedCacheKeys = [];
        }

        callback({
          resourceURL: 'static/' + filepath,
          contents: hotReloadedContents
        });
      }
    );

    function runOnChange(files, task) {
      watch(files, () => gulp.series(task)());
    }
  }

  function checkAndReleasePorts() {
    const occupants = Object.keys(occupiedPorts);

    log(`Releasing ports occupied by ${occupants.join(', ')}`);

<<<<<<< HEAD
      return isPortOccupied(port)
        .then(occupied => {
          if (!occupied) {
            return;
          }

          gutil.log(`Releasing port occupied by ${occupant}.`);

          const command = process.platform === 'win32'
            ? `Stop-Process -Id (Get-NetTCPConnection -LocalPort ${port}).OwningProcess -Force`
            : `lsof -i:${port} | grep LISTEN | awk '{print $2}' | xargs kill -9`;

          return exec(command).catch(() => null);
        })
        .catch(error => {
          throw Error(`Unable to determine if port ${port} is occupied.`);
        });
    }));
=======
    return Promise.all(
      occupants.map(occupant => {
        const port = occupiedPorts[occupant];

        const command =
          process.platform === 'win32'
            ? `Stop-Process -Id (Get-NetTCPConnection -LocalPort ${port}).OwningProcess -Force`
            : `lsof -i:${port} | grep LISTEN | awk '{print $2}' | xargs kill -9`;

        return exec(command).catch(() => {
          throw Error(
            `Unable to free port ${port} occupied by ${occupant}. Try freeing this port manually.`
          );
        });
      })
    );
>>>>>>> d485b133
  }

  function isPortOccupied(port) {

    return new Promise((resolve, reject) => {
      const tester = net.createServer();

      tester.once('error', error => {
        if (error.code !== 'EADDRINUSE') {
          return reject(error);
        }
        resolve(true);
      });

      tester.once('listening', () => {
        tester
          .once('close', () => resolve(false))
          .close()
      });

      tester.listen(port);
    });
  }

  return {
    watch: watchTask,
    'watch:releasePorts': checkAndReleasePorts
  };
};<|MERGE_RESOLUTION|>--- conflicted
+++ resolved
@@ -98,44 +98,25 @@
 
     log(`Releasing ports occupied by ${occupants.join(', ')}`);
 
-<<<<<<< HEAD
-      return isPortOccupied(port)
-        .then(occupied => {
-          if (!occupied) {
-            return;
-          }
+    return isPortOccupied(port)
+      .then(occupied => {
+        if (!occupied) {
+          return;
+        }
 
-          gutil.log(`Releasing port occupied by ${occupant}.`);
+        gutil.log(`Releasing port occupied by ${occupant}.`);
 
-          const command = process.platform === 'win32'
-            ? `Stop-Process -Id (Get-NetTCPConnection -LocalPort ${port}).OwningProcess -Force`
-            : `lsof -i:${port} | grep LISTEN | awk '{print $2}' | xargs kill -9`;
+        const command = process.platform === 'win32'
+          ? `Stop-Process -Id (Get-NetTCPConnection -LocalPort ${port}).OwningProcess -Force`
+          : `lsof -i:${port} | grep LISTEN | awk '{print $2}' | xargs kill -9`;
 
-          return exec(command).catch(() => null);
-        })
-        .catch(error => {
-          throw Error(`Unable to determine if port ${port} is occupied.`);
-        });
-    }));
-=======
-    return Promise.all(
-      occupants.map(occupant => {
-        const port = occupiedPorts[occupant];
+        return exec(command).catch(() => null);
+      })
+      .catch(error => {
+        throw Error(`Unable to determine if port ${port} is occupied.`);
+      });
+  };
 
-        const command =
-          process.platform === 'win32'
-            ? `Stop-Process -Id (Get-NetTCPConnection -LocalPort ${port}).OwningProcess -Force`
-            : `lsof -i:${port} | grep LISTEN | awk '{print $2}' | xargs kill -9`;
-
-        return exec(command).catch(() => {
-          throw Error(
-            `Unable to free port ${port} occupied by ${occupant}. Try freeing this port manually.`
-          );
-        });
-      })
-    );
->>>>>>> d485b133
-  }
 
   function isPortOccupied(port) {
 
