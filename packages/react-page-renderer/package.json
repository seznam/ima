--- conflicted
+++ resolved
@@ -16,12 +16,6 @@
   },
   "license": "MIT",
   "author": "Matěj Marčišovský <matej.marcisovsky@firma.seznam.cz>",
-<<<<<<< HEAD
-=======
-  "typedoc": {
-    "entryPoint": "./src/index.ts"
-  },
->>>>>>> 86d41bd4
   "main": "./dist/cjs/index.js",
   "types": "./dist/esm/client/index.d.ts",
   "exports": {
