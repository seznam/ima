import type { Utils } from '@ima/core';
import { Component, ContextType } from 'react';

import * as helpers from '../componentHelpers';
import { PageContext } from '../PageContext';

/**
 * The base class for all view components.
 */
export abstract class AbstractComponent<
  P = unknown,
  S = unknown,
  SS = unknown
> extends Component<P, S, SS> {
  static contextType = PageContext;
  declare context: ContextType<typeof PageContext>;

  private _utils?: Utils;

  /**
   * Returns the utilities for the view components. The returned value is the
   * value bound to the `$Utils` object container constant.
   *
   * @return The utilities for the view components.
   */
  get utils(): Utils {
    if (!this._utils) {
      this._utils = helpers.getUtils(this.props, this.context);
    }

    return this._utils as Utils;
  }

  /**
   * Returns the localized phrase identified by the specified key. The
   * placeholders in the localization phrase will be replaced by the provided
   * values.
   *
   * @param key Localization key.
   * @param params Values for replacing
   *        the placeholders in the localization phrase.
   * @return Localized phrase.
   */
  localize(
    key: string,
    params: { [key: string]: string | number } = {}
  ): string {
    return helpers.localize(this, key, params);
  }

  /**
   * Generates an absolute URL using the provided route name (see the
   * <code>app/config/routes.js</code> file). The provided parameters will
   * replace the placeholders in the route pattern, while the extraneous
   * parameters will be appended to the generated URL's query string.
   *
   * @param name The route name.
   * @param params Router parameters and
   *        extraneous parameters to add to the URL as a query string.
   * @return The generated URL.
   */
  link(name: string, params: { [key: string]: string | number } = {}): string {
    return helpers.link(this, name, params);
  }

  /**
   * Generate a string of CSS classes from the properties of the passed-in
   * object that resolve to true.
   *
   * @example
   *        this.cssClasses('my-class my-class-modifier', true);
   * @example
   *        this.cssClasses({
   *            'my-class': true,
   *            'my-class-modifier': this.props.modifier
   *        }, true);
   *
   * @param classRules CSS classes in a
   *        string separated by whitespace, or a map of CSS class names to
   *        boolean values. The CSS class name will be included in the result
   *        only if the value is `true`.
   * @param includeComponentClassName
   * @return String of CSS classes that had their property resolved
   *         to `true`.
   */
  cssClasses(
    classRules: string | { [key: string]: boolean } | string[],
    includeComponentClassName = false
  ): string {
    return helpers.cssClasses(this, classRules, includeComponentClassName);
  }

  /**
   * Creates and sends a new IMA.js DOM custom event from this component.
   *
   * @param eventName The name of the event.
   * @param eventTarget EventTarget compatible node.
   * @param data Data to send within the event.
   */
<<<<<<< HEAD
  fire(eventName: string, target: EventTarget, data = undefined): void {
    helpers.fire(this, eventName, target, data);
=======
  fire(eventTarget: EventTarget, eventName: string, data = undefined) {
    helpers.fire(this, eventTarget, eventName, data);
>>>>>>> 7bf47e05
  }

  /**
   * Registers the provided event listener for execution whenever an IMA.js
   * DOM custom event of the specified name occurs at the specified event
   * target.
   *
   * @param eventTarget The react component or
   *        event target at which the listener should listen for the event.
   * @param eventName The name of the event for which to listen.
   * @param listener The listener for event to register.
   */
  listen(
    eventTarget: EventTarget,
    eventName: string,
    listener: (event: Event) => void
  ): void {
    helpers.listen(this, eventTarget, eventName, listener);
  }

  /**
   * Deregisters the provided event listener for an IMA.js DOM custom event
   * of the specified name at the specified event target.
   *
   * @param eventTarget The react component or
   *        event target at which the listener should listen for the event.
   * @param eventName The name of the event for which to listen.
   * @param listener The listener for event to register.
   */
  unlisten(
    eventTarget: EventTarget,
    eventName: string,
    listener: (event: Event) => void
  ): void {
    helpers.unlisten(this, eventTarget, eventName, listener);
  }
}<|MERGE_RESOLUTION|>--- conflicted
+++ resolved
@@ -97,13 +97,8 @@
    * @param eventTarget EventTarget compatible node.
    * @param data Data to send within the event.
    */
-<<<<<<< HEAD
-  fire(eventName: string, target: EventTarget, data = undefined): void {
-    helpers.fire(this, eventName, target, data);
-=======
-  fire(eventTarget: EventTarget, eventName: string, data = undefined) {
+  fire(eventTarget: EventTarget, eventName: string, data = undefined): void {
     helpers.fire(this, eventTarget, eventName, data);
->>>>>>> 7bf47e05
   }
 
   /**
