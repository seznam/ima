require('gulp-babel/node_modules/babel-core/polyfill.js');
require('./imajs/shim.js');

var cluster = require('cluster');

var path = require('path');
global.appRoot = path.resolve(__dirname);
var favicon = require('serve-favicon');
var clientApp = require('./imajs/clientApp.js');
var proxy = require('./imajs/proxy.js');
var urlParser = require('./imajs/urlParser.js');
var bodyParser = require('body-parser');
var multer = require('multer')({dest: __dirname + '/static/uploads/'});
var cookieParser = require('cookie-parser');
var methodOverride = require('method-override');
var environment = require('./imajs/environment.js');
var compression = require('compression');
var helmet = require('helmet');
var logger = require('./imajs/logger.js');

var cacheConfig = environment.$Server.cache;
var cache = new (require('./imajs/cache.js'))(cacheConfig);

process.on('uncaughtException', function (error) {
	logger.error('Uncaught Exception:', { error });
});

var allowCrossDomain = (req, res, next) => {
	res.header('Access-Control-Allow-Origin', '*');
	res.header('Access-Control-Allow-Methods', 'GET,PUT,POST,PATCH,DELETE');
	res.header('Access-Control-Allow-Headers', 'Origin, X-Requested-With, Content-Type, Accept, Authorization');

	if (req.method === 'OPTIONS') {
		res.send();
	} else {
		next();
	}
};

var renderApp = (req, res) => {
	if (req.method === 'GET') {
		var cachedPage = cache.get(req);
		if (cachedPage) {
			res.status(200);
			res.send(cachedPage);

			return;
		}
	}

	clientApp
		.requestHandler(req, res)
		.then((response) => {
			// logger.info('Request handled successfully', { response: { status: number, content: string, SPA: boolean=, error: Error= } });

			if (response.error) {
				logger.error('App error', {
					error: {
						type: response.error.name,
						message: response.error.message,
						stack: response.error.stack
					}
				});
			}

			if ((req.method === 'GET') && (response.status === 200) && !response.SPA && !response.error) {
				cache.set(req, response.content);
			}
		}, (error) => {
<<<<<<< HEAD
			// logger.error('REJECT', {
			// 	error: {
			// 		type: error.name,
			// 			message: error.message,
			// 			stack: error.stack
			// 	}
			// });
		})
		.catch((error) => {
			logger.error('Cache error', {
				error: {
					type: error.name,
					message: error.message,
					stack: error.stack
				}
			});
=======
			// logger.error('REJECT', { error });
		}).catch((error) => {
			logger.error('Cache error', { error });
>>>>>>> 3932f1fb
		});
};

var errorHandler = (err, req, res, next) => {
	clientApp.errorHandler(err, req, res);
};

var staticErrorPage = (err, req, res, next) => {
	clientApp.showStaticErrorPage(err, req, res);
};

var runNodeApp = () => {
	var express = require('express');
	var app = express();

	app.set('trust proxy', true);

	app.use(helmet())
		.use(compression())
		.use(favicon(__dirname + '/static/img/favicon.ico'))
		.use(environment.$Server.staticFolder, express.static(path.join(__dirname, 'static')))
		.use(bodyParser.json()) // for parsing application/json
		.use(bodyParser.urlencoded({ extended: true })) // for parsing application/x-www-form-urlencoded
		.use(multer.array()) // for parsing multipart/form-data
		.use(cookieParser())
		.use(methodOverride())
		.use(environment.$Proxy.path + '/', proxy)
		.use(urlParser)
		.use(renderApp)
		.use(errorHandler)
		.use(staticErrorPage)
		.listen(environment.$Server.port, () => {
			return logger.info('Point your browser at http://localhost:' + environment.$Server.port);
		});
};

if (environment.$Env === 'dev' || environment.$Server.clusters === 1) {

	runNodeApp();

} else {

	if (cluster.isMaster) {

		var cpuCount = environment.$Server.clusters || require('os').cpus().length;

		// Create a worker for each CPU
		for (var i = 0; i < cpuCount; i += 1) {
			cluster.fork();
		}

		// Listen for dying workers
		cluster.on('exit', function (worker) {
			logger.warn('Worker ' + worker.id + ' died :(');
			cluster.fork();
		});

	} else {
		runNodeApp();
	}

}
<|MERGE_RESOLUTION|>--- conflicted
+++ resolved
@@ -54,41 +54,17 @@
 			// logger.info('Request handled successfully', { response: { status: number, content: string, SPA: boolean=, error: Error= } });
 
 			if (response.error) {
-				logger.error('App error', {
-					error: {
-						type: response.error.name,
-						message: response.error.message,
-						stack: response.error.stack
-					}
-				});
+				logger.error('App error', { error });
 			}
 
 			if ((req.method === 'GET') && (response.status === 200) && !response.SPA && !response.error) {
 				cache.set(req, response.content);
 			}
 		}, (error) => {
-<<<<<<< HEAD
-			// logger.error('REJECT', {
-			// 	error: {
-			// 		type: error.name,
-			// 			message: error.message,
-			// 			stack: error.stack
-			// 	}
-			// });
+			// logger.error('REJECT', { error });
 		})
 		.catch((error) => {
-			logger.error('Cache error', {
-				error: {
-					type: error.name,
-					message: error.message,
-					stack: error.stack
-				}
-			});
-=======
-			// logger.error('REJECT', { error });
-		}).catch((error) => {
 			logger.error('Cache error', { error });
->>>>>>> 3932f1fb
 		});
 };
 
