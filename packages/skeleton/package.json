{
<<<<<<< HEAD
	"name": "IMA.js-skeleton",
	"version": "0.14.0",
	"description": "Isomorphic javascript application",
	"main": "build/server.js",
	"scripts": {
		"app:hello": "node node_modules/gulp/bin/gulp.js app:hello",
		"app:feed": "node node_modules/gulp/bin/gulp.js app:feed",
		"app:todos": "node node_modules/gulp/bin/gulp.js app:todos",
		"test": "node node_modules/gulp/bin/gulp.js test",
		"dev": "node node_modules/gulp/bin/gulp.js dev",
		"gulp": "node node_modules/.bin/gulp",
		"build": "NODE_ENV=production node_modules/gulp/bin/gulp.js build",
		"build:spa": "NODE_ENV=production node_modules/gulp/bin/gulp.js build:spa",
		"start": "NODE_ENV=production node build/server.js"
	},
	"keywords": [
		"IMA.js",
		"Isomorphic",
		"JavaScript"
	],
	"author": "Miroslav Jancarik <miroslav.jancarik@firma.seznam.cz>",
	"contributors": [
		{
			"name": "Martin Urban",
			"email": "martin.urban@firma.seznam.cz"
		},
		{
			"name": "Martin Jurča",
			"email": "martin.jurca@firma.seznam.cz"
		}
	],
	"repository": {
		"type": "git",
		"url": "https://github.com/seznam/IMA.js-skeleton.git"
	},
	"bugs": {
		"url": "https://github.com/seznam/IMA.js-skeleton/issues"
	},
	"license": "MIT",
	"devDependencies": {
		"ima-gulp-task-loader": "^0.14.0",
		"ima-gulp-tasks": "^0.14.0"
	},
	"dependencies": {
		"body-parser": "^1.17.2",
		"compression": "^1.6.2",
		"cookie-parser": "^1.4.3",
		"express": "^4.15.3",
		"helmet": "^3.6.1",
		"ima": "^0.14.0",
		"ima-server": "^0.14.0",
		"method-override": "^2.3.9",
		"multer": "^1.3.0",
		"serve-favicon": "^2.4.3"
	}
=======
    "name": "IMA.js-skeleton",
    "version": "0.15.0",
    "description": "Isomorphic javascript application",
    "main": "build/server.js",
    "scripts": {
        "app:hello": "node_modules/.bin/gulp app:hello",
        "app:feed": "node_modules/.bin/gulp app:feed",
        "app:todos": "node_modules/.bin/gulp app:todos",
        "test": "node_modules/.bin/jest --config jest.conf.json",
        "lint": "node_modules/.bin/eslint --fix './{app,server}/**/*.{js,jsx}'",
        "dev": "node_modules/.bin/gulp dev",
        "gulp": "node_modules/.bin/gulp",
        "build": "NODE_ENV=production node node_modules/gulp/bin/gulp build",
        "build:spa": "NODE_ENV=production node node_modules/gulp/bin/gulp build:spa",
        "start": "NODE_ENV=production node build/server"
    },
    "keywords": [
        "IMA.js",
        "Isomorphic",
        "JavaScript"
    ],
    "author": "Miroslav Jancarik <miroslav.jancarik@firma.seznam.cz>",
    "contributors": [{
        "name": "Martin Urban",
        "email": "martin.urban@firma.seznam.cz"
    }, {
        "name": "Martin Jurča",
        "email": "martin.jurca@firma.seznam.cz"
    }, {
        "name": "Ondřej Baše",
        "email": "ondrej.base@firma.seznam.cz"
    }],
    "repository": {
        "type": "git",
        "url": "https://github.com/seznam/IMA.js-skeleton.git"
    },
    "bugs": {
        "url": "https://github.com/seznam/IMA.js-skeleton/issues"
    },
    "license": "MIT",
    "devDependencies": {
        "ima-gulp-task-loader": "^0.15.0",
        "ima-gulp-tasks": "^0.15.0"
    },
    "dependencies": {
        "babel-eslint": "8.2.2",
        "body-parser": "1.18.2",
        "compression": "1.7.2",
        "cookie-parser": "1.4.3",
        "enzyme": "3.3.0",
        "enzyme-adapter-react-16": "1.1.1",
        "eslint": "4.19.1",
        "eslint-config-prettier": "2.9.0",
        "eslint-plugin-jasmine": "2.9.3",
        "eslint-plugin-jest": "21.15.0",
        "eslint-plugin-prettier": "2.6.0",
        "eslint-plugin-react": "7.7.0",
        "express": "4.16.3",
        "express-http-proxy": "1.1.0",
        "helmet": "3.12.0",
        "ima": "0.15.1",
        "ima-server": "0.15.0",
        "jest": "22.4.3",
        "jest-serializer-enzyme": "1.0.0",
        "method-override": "2.3.10",
        "multer": "1.3.0",
        "prettier": "1.11.1",
        "prop-types": "15.6.1",
        "react": "16.2.0",
        "react-dom": "16.2.0",
        "react-test-renderer": "16.2.0",
        "serve-favicon": "2.5.0"
    }
>>>>>>> 8922e222
}<|MERGE_RESOLUTION|>--- conflicted
+++ resolved
@@ -1,61 +1,4 @@
 {
-<<<<<<< HEAD
-	"name": "IMA.js-skeleton",
-	"version": "0.14.0",
-	"description": "Isomorphic javascript application",
-	"main": "build/server.js",
-	"scripts": {
-		"app:hello": "node node_modules/gulp/bin/gulp.js app:hello",
-		"app:feed": "node node_modules/gulp/bin/gulp.js app:feed",
-		"app:todos": "node node_modules/gulp/bin/gulp.js app:todos",
-		"test": "node node_modules/gulp/bin/gulp.js test",
-		"dev": "node node_modules/gulp/bin/gulp.js dev",
-		"gulp": "node node_modules/.bin/gulp",
-		"build": "NODE_ENV=production node_modules/gulp/bin/gulp.js build",
-		"build:spa": "NODE_ENV=production node_modules/gulp/bin/gulp.js build:spa",
-		"start": "NODE_ENV=production node build/server.js"
-	},
-	"keywords": [
-		"IMA.js",
-		"Isomorphic",
-		"JavaScript"
-	],
-	"author": "Miroslav Jancarik <miroslav.jancarik@firma.seznam.cz>",
-	"contributors": [
-		{
-			"name": "Martin Urban",
-			"email": "martin.urban@firma.seznam.cz"
-		},
-		{
-			"name": "Martin Jurča",
-			"email": "martin.jurca@firma.seznam.cz"
-		}
-	],
-	"repository": {
-		"type": "git",
-		"url": "https://github.com/seznam/IMA.js-skeleton.git"
-	},
-	"bugs": {
-		"url": "https://github.com/seznam/IMA.js-skeleton/issues"
-	},
-	"license": "MIT",
-	"devDependencies": {
-		"ima-gulp-task-loader": "^0.14.0",
-		"ima-gulp-tasks": "^0.14.0"
-	},
-	"dependencies": {
-		"body-parser": "^1.17.2",
-		"compression": "^1.6.2",
-		"cookie-parser": "^1.4.3",
-		"express": "^4.15.3",
-		"helmet": "^3.6.1",
-		"ima": "^0.14.0",
-		"ima-server": "^0.14.0",
-		"method-override": "^2.3.9",
-		"multer": "^1.3.0",
-		"serve-favicon": "^2.4.3"
-	}
-=======
     "name": "IMA.js-skeleton",
     "version": "0.15.0",
     "description": "Isomorphic javascript application",
@@ -129,5 +72,4 @@
         "react-test-renderer": "16.2.0",
         "serve-favicon": "2.5.0"
     }
->>>>>>> 8922e222
 }