--- conflicted
+++ resolved
@@ -7,7 +7,7 @@
 
 ## Why we use IMA.js and you should too?
 
-Here at [Seznam.cz](https://www.seznam.cz/vychytavky/), development of a frontend application comes with many checkboxes that need to be ticked off before the project goes public. Mainly because of a diverse audience and a challenging product requirements. 
+Here at [Seznam.cz](https://www.seznam.cz/vychytavky/), development of a frontend application comes with many checkboxes that need to be ticked off before the project goes public. Mainly because of a diverse audience and a challenging product requirements.
 
 In order to **not** reinvent the wheel on every project and to address all of these problems (checkboxes) we created the IMA.js framework. Here are a few outlines that we're most proud of:
 
@@ -216,43 +216,6 @@
   if the need arises.
 
 ## Plugins
-<<<<<<< HEAD
-
-There are several plugins authored by us that can use (and there may be more of
-them provided by the community):
-
-- [3rd party scripts loader](https://github.com/seznam/IMA.js-plugin-script-loader) -
-  a simple utility for lazy loading JavaScript files on demand at the client
-  side, useful for loading Facebook/Twitter SDKs.
-- [3rd party styles loader](https://github.com/seznam/IMA.js-plugin-style-loader) -
-  a simple utility for lazy loading CSS files on demand at the client
-  side, useful for loading not critical CSS.
-- [Abstract REST API client](https://github.com/jurca/IMA-plugin-rest-client) -
-  the base plugin providing an abstract implementation of a high-level REST API
-  client.
-- [Abstract web analytics](https://github.com/seznam/IMA.js-plugin-analytic) -
-  the base plugin used & extended by other web analytics plugins.
-- [Google analytic](https://github.com/seznam/IMA.js-plugin-analytic-google) -
-  web analytics plugin that provides integration with the
-  [Google Analytics](https://analytics.google.com/analytics/web/) service.
-- [HAL+JSON REST API client](https://github.com/jurca/IMA-plugin-halson-rest-client) -
-  a high-level REST API client for
-  [HAL+JSON](https://tools.ietf.org/html/draft-kelly-json-hal-07) REST APIs.
-- [Managed Abstract Component](https://github.com/jurca/ima-plugin-managed-component) -
-  an extension of the `ima/page/AbstractComponent` class that automatically
-  handled binding of event listeners in the elements returned from the
-  `render()` method, manually bound event, interval and timeout listeners, to
-  the component's instance (`this`). The component also handles automatic
-  unbinding the listeners and canceling pending timeouts and interval when the
-  component is about to be unmounted (see the React component's
-  `componentWillUnmount()` method).
-  This plugin is currently **experimental** and **may not work**.
-- [UI Atoms](https://github.com/seznam/IMA.js-ui-atoms) - elementary web page
-  building elements (hence the name "atoms") for building
-  [AMP HTML](https://www.ampproject.org/)-ready websites with AMP-style
-  lazy-loading of external resources (images, videos, iframes) for regular HTML
-  version of the site.
-=======
 Here's a list of plugins maintained by Seznam.cz and other contributors that you can safely use in your app:
 - [Abstract analytic](https://github.com/seznam/IMA.js-plugin-analytic)
 - [Google analytic](https://github.com/seznam/IMA.js-plugin-analytic-google)
@@ -262,5 +225,4 @@
 - [XHR](https://github.com/seznam/IMA.js-plugin-xhr) *(This is not a replacement for the fetch API that IMA.js uses by default.)*
 - [UI Atoms](https://github.com/seznam/IMA.js-ui-atoms)
 - [Extra-props selector](https://github.com/seznam/IMA.js-plugin-select)
-- [Self XSS](https://github.com/seznam/IMA.js-plugin-self-xss)
->>>>>>> 8922e222
+- [Self XSS](https://github.com/seznam/IMA.js-plugin-self-xss)