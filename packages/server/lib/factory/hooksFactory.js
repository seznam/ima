const { RouteNames } = require('@ima/core');

const { Event } = require('../emitter.js');

/**
 * Looks at the degradation configuration, processes potential degradation functions
 * in order to determine if the degradation was triggered or not.
 *
 * @returns {boolean} true when the degradation was triggered, false otherwise.
 */
function isDegraded(lookupKey, event) {
  const { environment } = event;
  const degradationFn = environment.$Server.degradation?.[lookupKey];

  if (!degradationFn) {
    return false;
  }

  /**
   * Degradation function can be an array of functions.
   */
  if (Array.isArray(degradationFn)) {
    for (const fn of degradationFn) {
      if (fn(event)) {
        return true;
      }
    }

    return false;
  }

  return degradationFn(event);
}

module.exports = function hooksFactory({
  renderOverloadedPage,
  renderStaticSPAPage,
  renderStaticServerErrorPage,
  renderStaticClientErrorPage,
  renderStaticSPAPrefetchPage,
  urlParser,
  _initApp,
  _importAppMainAsync,
  _clearApp,
  _addImaToResponse,
  _getRouteInfo,
  _generateAppResponse,
  processContent,
  createContentVariables,
  sendResponseHeaders,
  emitter,
  instanceRecycler,
  devErrorPage,
  environment,
}) {
  function _isServerOverloaded(event) {
    return isDegraded('isOverloaded', event);
  }

  function _hasToServeStatic(event) {
    return isDegraded('isStatic', event);
  }

  function _hasToServeStaticBadRequest(event) {
    const { req, res } = event;
    const routeInfo = _getRouteInfo({ req, res });

    const isBadRequest =
      routeInfo && routeInfo.route.getName() === RouteNames.NOT_FOUND;

    return isBadRequest && _hasToServeStatic(event);
  }

  function _hasToServeStaticServerError(event) {
    const { req, res } = event;
    const routeInfo = _getRouteInfo({ req, res });

    const isServerError =
      routeInfo && routeInfo.route.getName() === RouteNames.ERROR;

    return isServerError && _hasToServeStatic(event);
  }

  function _hasToServeSPA(event) {
    if (process.env.IMA_CLI_FORCE_SPA) {
      return true;
    }

    // Fallback to concurency check when degradation is not defined
    return isDegraded('isSPA', event);
  }

  function _hasToServeSPAPrefetch(event) {
    if (process.env.IMA_CLI_FORCE_SPA_PREFETCH) {
      return true;
    }

    // Serve SPA prefetch when degradation logic indicates
    return isDegraded('isSPAPrefetch', event);
  }

  function _hasToLoadApp(event) {
    const { environment } = event;

    return !(
      environment.$Server.concurrency === 0 || process.env.IMA_CLI_FORCE_SPA
    );
  }

  function _isValidResponse(event) {
    const { res, context } = event;
    const isRedirectResponse =
      context.response.status >= 300 &&
      context.response.status < 400 &&
      context.response.url;

    if (res.headersSent || isRedirectResponse || !context.response) {
      return false;
    }

<<<<<<< HEAD
    return (
      environment.$Server.staticConcurrency !== undefined &&
      instanceRecycler.getConcurrentRequests() + 1 >
        environment.$Server.staticConcurrency
    );
  }

  function _hasToServeStaticBadRequest(event) {
    const { req, res, imaInternal } = event;
    const routeInfo = _getRouteInfo({ req, res, imaInternal });

    const isBadRequest =
      routeInfo && routeInfo.route.getName() === RouteNames.NOT_FOUND;

    // TODO IMA@19 documentation badRequestConcurrency
    return isBadRequest && _hasToServeStatic(event);
  }

  function _hasToServeStaticServerError(event) {
    const { req, res, imaInternal } = event;
    const routeInfo = _getRouteInfo({ req, res, imaInternal });

    const isServerError =
      routeInfo && routeInfo.route.getName() === RouteNames.ERROR;

    return isServerError && _hasToServeStatic(event);
=======
    return true;
>>>>>>> bcd2b472
  }

  async function _applyError(event) {
    if (!event.context?.app || _hasToServeStatic(event)) {
      return renderStaticServerErrorPage(event);
    }

    try {
      const { error, context } = event;
      return context.app.oc
        .get('$Router')
        .handleError({ error })
        .catch(e => {
          e.cause = error;

          return renderStaticServerErrorPage({ ...event, error: e });
        });
    } catch (e) {
      e.cause = event.error;

      return renderStaticServerErrorPage({ ...event, error: e });
    }
  }

  async function _applyNotFound(event) {
    if (!event.context?.app || _hasToServeStatic(event)) {
      return renderStaticClientErrorPage(event);
    }

    try {
      const { error, context } = event;
      const router = context.app.oc.get('$Router');

      return router.handleNotFound({ error }).catch(e => {
        e.cause = error;

        if (router.isRedirection(e)) {
          return _applyRedirect({ ...event, error: e });
        }

        return _applyError({ ...event, error: e });
      });
    } catch (e) {
      e.cause = event.error;

      return _applyError({ ...event, error: e });
    }
  }

  async function _applyRedirect(event) {
    try {
      const { error } = event;
      return {
        content: null,
        status: error.getHttpStatus(),
        error,
        url: error.getParams().url,
      };
    } catch (e) {
      e.cause = event.error;

      return _applyError({ ...event, error: e });
    }
  }

  async function renderError(event = {}) {
    event.context?.timing?.start('hooks.renderError', {
      errorType: event.error?.constructor?.name,
      isClientError: event.error?.isClientError?.(),
      isRedirection: event.error?.isRedirection?.(),
    });

    if (
      environment.$Debug &&
      process.env.IMA_CLI_WATCH &&
      !event.error.isRedirection?.()
    ) {
      event.context?.timing?.end('hooks.renderError');

      return devErrorPage(event);
    } else {
      try {
        const { context, error } = event;

        if (context?.app) {
          context.app.oc.get('$Cache').clear();
        }

        let result;
        if (error.isClientError?.()) {
          context?.timing?.track('hooks.renderError.applyNotFound');
          result = await _applyNotFound(event);
        } else if (error.isRedirection?.()) {
          context?.timing?.track('hooks.renderError.applyRedirect');
          result = await _applyRedirect(event);
        } else {
          context?.timing?.track('hooks.renderError.applyError');
          result = await _applyError(event);
        }

        context?.timing?.end('hooks.renderError');

        return result;
      } catch (e) {
        e.cause = event.error;
        event.context?.timing?.end('hooks.renderError');

        return renderStaticServerErrorPage({ ...event, error: e });
      }
    }
  }

  function userErrorHook() {
    emitter.on(Event.Error, async event => {
      return await renderError(event);
    });
  }

  function useIMAInitializationRequestHook() {
    emitter.on(Event.Request, async event => {
      if (_hasToLoadApp(event)) {
        event.context?.timing?.start('hooks.importAppMain');
        await _importAppMainAsync(event);
        event.context?.timing?.end('hooks.importAppMain');
      }

      _addImaToResponse(event);
    });
  }

  function userPerformanceOptimizationRequestHook() {
    emitter.on(Event.Request, async event => {
      event.context?.timing?.start('hooks.performanceCheck', {
        concurrentRequests: instanceRecycler.getConcurrentRequests(),
        hasReachedMax: instanceRecycler.hasReachedMaxConcurrentRequests(),
      });

<<<<<<< HEAD
=======
      if (_hasToServeSPAPrefetch(event)) {
        event.context?.timing?.end('hooks.performanceCheck', {
          result: 'serveSPAPrefetch',
        });

        // Track SPA prefetch render mode
        event.context = {
          ...event.context,
          flags: {
            ...event.context.flags,
            spaPrefetch: true,
          },
        };

        return;
      }

      if (_hasToServeSPA(event)) {
        event.context?.timing?.end('hooks.performanceCheck', {
          result: 'serveSPA',
        });
        event.stopPropagation();

        return renderStaticSPAPage(event);
      }

>>>>>>> bcd2b472
      if (_isServerOverloaded(event)) {
        event.context?.timing?.end('hooks.performanceCheck', {
          result: 'serveOverloaded',
        });
        event.stopPropagation();

        return renderOverloadedPage(event);
      }

      if (_hasToServeStaticBadRequest(event)) {
        event.context?.timing?.end('hooks.performanceCheck', {
          result: 'serveStaticBadRequest',
        });
        event.stopPropagation();

        return renderStaticClientErrorPage(event);
      }

      if (_hasToServeStaticServerError(event)) {
        event.context?.timing?.end('hooks.performanceCheck', {
          result: 'serveStaticServerError',
        });
        event.stopPropagation();

        return renderStaticServerErrorPage({
          ...event,
          error:
            event.error ??
            new Error('The App error route exceed static thresholds.'),
        });
      }

<<<<<<< HEAD
      if (_hasToServeSPA(event)) {
        event.context?.perf?.end('hooks.performanceCheck', {
          result: 'serveSPA',
        });
        event.stopPropagation();
        return renderStaticSPAPage(event);
      }

      event.context?.perf?.end('hooks.performanceCheck', { result: 'passed' });
=======
      event.context?.timing?.end('hooks.performanceCheck', {
        result: 'passed',
      });
>>>>>>> bcd2b472
    });
  }

  function useIMAHandleRequestHook() {
    emitter.on(Event.Request, async event => {
      event.context?.timing?.start('hooks.initApp');
      await _initApp(event);
      event.context?.timing?.end('hooks.initApp');

      event.context?.timing?.start('hooks.generateAppResponse');
      event.stopPropagation();
      const result = _generateAppResponse(event);
      event.context?.timing?.end('hooks.generateAppResponse');
      return result;
    });
  }

  function useRequestHook() {
    useIMAInitializationRequestHook();
    userPerformanceOptimizationRequestHook();
    useIMAHandleRequestHook();
  }

  function useBeforeRequestHook() {
    useUrlParserBeforeRequestHook();
  }

  function useUrlParserBeforeRequestHook() {
    emitter.on(Event.BeforeRequest, async event => {
      event.context?.timing?.start('hooks.urlParser');
      urlParser(event);
      event.context?.timing?.end('hooks.urlParser');
    });
  }

  function useCreateContentVariablesHook() {
    emitter.on(Event.CreateContentVariables, async event => {
      if (!_isValidResponse(event)) {
        return event.result;
      }

      event.context?.timing?.start('hooks.createContentVariables');
      const variables = createContentVariables(event);
      event.context?.timing?.end('hooks.createContentVariables');

      return {
        ...event.result,
        ...variables,
      };
    });
  }

  function useResponseHook() {
    /**
     * Special hook for handling JSON responses defined using
     * $responseType property on the controller.
     */
    emitter.prependListener(Event.BeforeResponse, async event => {
      if (!_isValidResponse(event)) {
        return;
      }

<<<<<<< HEAD
      event.context?.perf?.start('hooks.checkJsonResponse');
      const { context, req, res, imaInternal } = event;
=======
      event.context?.timing?.start('hooks.checkJsonResponse');
      const { context, req, res } = event;
>>>>>>> bcd2b472
      const isAppExists = context.app && typeof context.app !== 'function';

      if (!isAppExists) {
        event.context?.timing?.end('hooks.checkJsonResponse');

        return;
      }

      const routeInfo = await _getRouteInfo({ req, res, imaInternal });

      if (!routeInfo?.route?.getController) {
        event.context?.timing?.end('hooks.checkJsonResponse');

        return;
      }

      const controller = await routeInfo.route.getController();
      const responseType = controller.$responseType;

      // Bail when the response type is not JSON.
      if (responseType !== 'json') {
        event.context?.timing?.end('hooks.checkJsonResponse');

        return;
      }

      event.context?.timing?.end('hooks.checkJsonResponse');

      context?.timing?.start('hooks.serializeJsonResponse');
      const state = context.app.oc.get('$PageStateManager').getState();

      res.setHeader('Content-Type', 'application/json');
      context.response.content = JSON.stringify(state);
      context?.timing?.end('hooks.serializeJsonResponse');

      event.stopPropagation();
      event.context?.timing?.track('hooks.checkJsonResponse.complete');
    });

    /**
     * Serialize the page state and cache, when SPA-prefetch is enabled
     * we also render the SPA template for the prefetch page.
     */
    emitter.on(Event.BeforeResponse, async event => {
      if (!_isValidResponse(event)) {
        return;
      }

      const { context } = event;
      const isAppExists = context.app && typeof context.app !== 'function';

      if (isAppExists) {
        context?.timing?.start('hooks.serializePageState');
        const state = context.app.oc.get('$PageStateManager').getState();

        context?.timing?.start('hooks.serializeCache');
        const cache = context.app.oc.get('$Cache').serialize();
        context?.timing?.end('hooks.serializeCache');

        const { headers, cookie } = context.app.oc
          .get('$Response')
          .getResponseParams();

        context.response.page = {
          ...context.response.page,
          ...{ state, cache, headers, cookie },
        };

        context?.timing?.end('hooks.serializePageState');
      }

      // Handle SPA prefetch
      if (context?.flags?.spaPrefetch) {
        context?.timing?.start('hooks.renderStaticSPAPrefetchPage');

        context.response = {
          ...context.response,
          ...renderStaticSPAPrefetchPage(event),
        };

        context?.timing?.end('hooks.renderStaticSPAPrefetchPage');
      }
    });

    /**
     * Handle server SPA templates Content Variables preprocessing.
     */
    emitter.on(Event.BeforeResponse, async event => {
      // Store copy of BeforeResponse result before emitting new event
      const beforeResponseResult = { ...event.result };

      // Generate content variables
      event = await emitter.emit(Event.CreateContentVariables, event);
      event.context.response.contentVariables = {
        ...event.result,
      };

      // Restore before response event result contents
      event.result = beforeResponseResult;

      // Interpolate contentVariables into the response content
      event.context?.timing?.start('hooks.processContent');
      event.context.response.content = processContent(event);
      event.context?.timing?.end('hooks.processContent');
    });

    emitter.on(Event.Response, async event => {
      const { res, context } = event;
      if (res.headersSent || !context.response) {
        return;
      }

      context?.timing?.start('hooks.sendResponse', {
        status: context.response.status,
        contentLength: context.response.content?.length || 0,
      });

      sendResponseHeaders({ res, context });

      if (
        context.response.status >= 300 &&
        context.response.status < 400 &&
        context.response.url
      ) {
        context?.timing?.track('hooks.sendRedirect', {
          status: context.response.status,
          url: context.response.url,
        });

        res.redirect(context.response.status, context.response.url);

        context?.timing?.end('hooks.sendResponse', {
          type: 'redirect',
          url: context.response.url,
        });

        return;
      }

      res.status(context.response.status);
      res.send(context.response.content);

      context?.timing?.end('hooks.sendResponse', {
        type: 'content',
        contentLength: context.response.content?.length || 0,
        status: context.response.status,
        static: context.response.static,
        spa: context.response.SPA,
        cache: context.response.page.cache,
        spaPrefetch: context.response.spaPrefetch,
        error: context.response.error,
      });
    });

    emitter.on(Event.AfterResponse, async event => {
      event.context?.timing?.start('hooks.clearApp');
      _clearApp(event);
      event.context?.timing?.end('hooks.clearApp');
    });
  }

  function useIMADefaultHook() {
    useCreateContentVariablesHook();
    userErrorHook();
    useBeforeRequestHook();
    useRequestHook();
    useResponseHook();
  }

  return {
    useIMADefaultHook,
    userErrorHook,
    useBeforeRequestHook,
    useRequestHook,
    useResponseHook,
    useIMAHandleRequestHook,
    useIMAInitializationRequestHook,
    userPerformanceOptimizationRequestHook,
  };
};<|MERGE_RESOLUTION|>--- conflicted
+++ resolved
@@ -62,8 +62,8 @@
   }
 
   function _hasToServeStaticBadRequest(event) {
-    const { req, res } = event;
-    const routeInfo = _getRouteInfo({ req, res });
+    const { req, res, imaInternal } = event;
+    const routeInfo = _getRouteInfo({ req, res, imaInternal });
 
     const isBadRequest =
       routeInfo && routeInfo.route.getName() === RouteNames.NOT_FOUND;
@@ -72,8 +72,8 @@
   }
 
   function _hasToServeStaticServerError(event) {
-    const { req, res } = event;
-    const routeInfo = _getRouteInfo({ req, res });
+    const { req, res, imaInternal } = event;
+    const routeInfo = _getRouteInfo({ req, res, imaInternal });
 
     const isServerError =
       routeInfo && routeInfo.route.getName() === RouteNames.ERROR;
@@ -118,36 +118,7 @@
       return false;
     }
 
-<<<<<<< HEAD
-    return (
-      environment.$Server.staticConcurrency !== undefined &&
-      instanceRecycler.getConcurrentRequests() + 1 >
-        environment.$Server.staticConcurrency
-    );
-  }
-
-  function _hasToServeStaticBadRequest(event) {
-    const { req, res, imaInternal } = event;
-    const routeInfo = _getRouteInfo({ req, res, imaInternal });
-
-    const isBadRequest =
-      routeInfo && routeInfo.route.getName() === RouteNames.NOT_FOUND;
-
-    // TODO IMA@19 documentation badRequestConcurrency
-    return isBadRequest && _hasToServeStatic(event);
-  }
-
-  function _hasToServeStaticServerError(event) {
-    const { req, res, imaInternal } = event;
-    const routeInfo = _getRouteInfo({ req, res, imaInternal });
-
-    const isServerError =
-      routeInfo && routeInfo.route.getName() === RouteNames.ERROR;
-
-    return isServerError && _hasToServeStatic(event);
-=======
     return true;
->>>>>>> bcd2b472
   }
 
   async function _applyError(event) {
@@ -285,8 +256,38 @@
         hasReachedMax: instanceRecycler.hasReachedMaxConcurrentRequests(),
       });
 
-<<<<<<< HEAD
-=======
+      if (_isServerOverloaded(event)) {
+        event.context?.timing?.end('hooks.performanceCheck', {
+          result: 'serveOverloaded',
+        });
+        event.stopPropagation();
+
+        return renderOverloadedPage(event);
+      }
+
+      if (_hasToServeStaticBadRequest(event)) {
+        event.context?.timing?.end('hooks.performanceCheck', {
+          result: 'serveStaticBadRequest',
+        });
+        event.stopPropagation();
+
+        return renderStaticClientErrorPage(event);
+      }
+
+      if (_hasToServeStaticServerError(event)) {
+        event.context?.timing?.end('hooks.performanceCheck', {
+          result: 'serveStaticServerError',
+        });
+        event.stopPropagation();
+
+        return renderStaticServerErrorPage({
+          ...event,
+          error:
+            event.error ??
+            new Error('The App error route exceed static thresholds.'),
+        });
+      }
+
       if (_hasToServeSPAPrefetch(event)) {
         event.context?.timing?.end('hooks.performanceCheck', {
           result: 'serveSPAPrefetch',
@@ -313,54 +314,9 @@
         return renderStaticSPAPage(event);
       }
 
->>>>>>> bcd2b472
-      if (_isServerOverloaded(event)) {
-        event.context?.timing?.end('hooks.performanceCheck', {
-          result: 'serveOverloaded',
-        });
-        event.stopPropagation();
-
-        return renderOverloadedPage(event);
-      }
-
-      if (_hasToServeStaticBadRequest(event)) {
-        event.context?.timing?.end('hooks.performanceCheck', {
-          result: 'serveStaticBadRequest',
-        });
-        event.stopPropagation();
-
-        return renderStaticClientErrorPage(event);
-      }
-
-      if (_hasToServeStaticServerError(event)) {
-        event.context?.timing?.end('hooks.performanceCheck', {
-          result: 'serveStaticServerError',
-        });
-        event.stopPropagation();
-
-        return renderStaticServerErrorPage({
-          ...event,
-          error:
-            event.error ??
-            new Error('The App error route exceed static thresholds.'),
-        });
-      }
-
-<<<<<<< HEAD
-      if (_hasToServeSPA(event)) {
-        event.context?.perf?.end('hooks.performanceCheck', {
-          result: 'serveSPA',
-        });
-        event.stopPropagation();
-        return renderStaticSPAPage(event);
-      }
-
-      event.context?.perf?.end('hooks.performanceCheck', { result: 'passed' });
-=======
       event.context?.timing?.end('hooks.performanceCheck', {
         result: 'passed',
       });
->>>>>>> bcd2b472
     });
   }
 
@@ -423,13 +379,8 @@
         return;
       }
 
-<<<<<<< HEAD
-      event.context?.perf?.start('hooks.checkJsonResponse');
+      event.context?.timing?.start('hooks.checkJsonResponse');
       const { context, req, res, imaInternal } = event;
-=======
-      event.context?.timing?.start('hooks.checkJsonResponse');
-      const { context, req, res } = event;
->>>>>>> bcd2b472
       const isAppExists = context.app && typeof context.app !== 'function';
 
       if (!isAppExists) {
