--- conflicted
+++ resolved
@@ -9,12 +9,8 @@
   renderStaticClientErrorPage,
   urlParser,
   _initApp,
-<<<<<<< HEAD
   _importAppMainAsync,
-=======
   _clearApp,
-  _importAppMainSync,
->>>>>>> d353e11e
   _addImaToResponse,
   _getRouteInfo,
   _generateAppResponse,
