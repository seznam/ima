--- conflicted
+++ resolved
@@ -325,7 +325,11 @@
 
   function userPerformanceOptimizationRequestHook() {
     emitter.on(Event.Request, async event => {
-<<<<<<< HEAD
+      event.context?.perf?.start('hooks.performanceCheck', {
+        concurrentRequests: instanceRecycler.getConcurrentRequests(),
+        hasReachedMax: instanceRecycler.hasReachedMaxConcurrentRequests(),
+      });
+
       if (_hasToServeSPAPrefetch(event)) {
         // Track SPA prefetch render mode
         event.context = {
@@ -339,12 +343,6 @@
         // Continue as usual for SPA prefetch
         return;
       }
-=======
-      event.context?.perf?.start('hooks.performanceCheck', {
-        concurrentRequests: instanceRecycler.getConcurrentRequests(),
-        hasReachedMax: instanceRecycler.hasReachedMaxConcurrentRequests(),
-      });
->>>>>>> 6db61b78
 
       if (_hasToServeSPA(event)) {
         event.context?.perf?.end('hooks.performanceCheck', {
@@ -516,17 +514,19 @@
           ...{ state, cache, headers, cookie },
         };
 
-<<<<<<< HEAD
-        // Handle SPA prefetch
-        if (context?.flags?.spaPrefetch) {
-          context.response = {
-            ...context.response,
-            ...renderStaticSPAPrefetchPage(event),
-          };
-        }
-=======
         context?.perf?.end('hooks.serializePageState');
->>>>>>> 6db61b78
+      }
+
+      // Handle SPA prefetch
+      if (context?.flags?.spaPrefetch) {
+        context?.perf?.start('hooks.renderStaticSPAPrefetchPage');
+
+        context.response = {
+          ...context.response,
+          ...renderStaticSPAPrefetchPage(event),
+        };
+
+        context?.perf?.end('hooks.renderStaticSPAPrefetchPage');
       }
     });
 
