--- conflicted
+++ resolved
@@ -76,12 +76,8 @@
     renderStaticClientErrorPage,
     urlParser,
     _initApp,
-<<<<<<< HEAD
     _importAppMainAsync,
-=======
     _clearApp,
-    _importAppMainSync,
->>>>>>> d353e11e
     _addImaToResponse,
     _getRouteInfo,
     _generateAppResponse,
