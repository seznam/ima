--- conflicted
+++ resolved
@@ -329,9 +329,10 @@
       expect(response.cache).toBeFalsy();
     });
 
-<<<<<<< HEAD
-    it('should render 500 static page', async () => {
-      environment.$Server.staticConcurrency = 0;
+    it('should render 500 static page when degradation logic indicates and then 200 ima app page', async () => {
+      environment.$Server.degradation = {
+        isStatic: () => true,
+      };
       jest.spyOn(router, 'getCurrentRouteInfo').mockReturnValue({
         route: {
           getName() {
@@ -342,34 +343,6 @@
       jest
         .spyOn(router, 'route')
         .mockRejectedValue(new Error('Static 500 error'));
-
-      const response = await serverApp.requestHandlerMiddleware(REQ, RES);
-
-      expect(response.SPA).toBeFalsy();
-      expect(response.static).toBeTruthy();
-      expect(response.status).toBe(500);
-      expect(response.content).toBe('read file content');
-      expect(response.cache).toBeFalsy();
-    });
-
-    it('should render 500 static page and then 200 ima app page', async () => {
-      environment.$Server.staticConcurrency = 0;
-=======
-    it('should render 500 static page when degradation logic indicates and then 200 ima app page', async () => {
-      environment.$Server.degradation = {
-        isStatic: () => true,
-      };
->>>>>>> bcd2b472
-      jest.spyOn(router, 'getCurrentRouteInfo').mockReturnValue({
-        route: {
-          getName() {
-            return 'home ';
-          },
-        },
-      });
-      jest
-        .spyOn(router, 'route')
-        .mockRejectedValue(new Error('Static 500 error'));
       pageStateManager.getState.mockImplementation(() => {
         throw new Error('State error');
       });
@@ -718,23 +691,12 @@
       expect(response.content).toBe('404 page');
     });
 
-<<<<<<< HEAD
-    it('should redirect page with 301 status for exceed staticConcurrency', async () => {
+    it('should redirect page with 301 status when degradation logic indicates static', async () => {
       jest.spyOn(router, 'route').mockRejectedValue(
         new GenericError('Redirect', {
           status: 301,
           url: 'https://imajs.io',
         })
-=======
-    it('should redirect page with 301 status when degradation logic indicates static', async () => {
-      jest.spyOn(router, 'route').mockReturnValue(
-        Promise.reject(
-          new GenericError('Redirect', {
-            status: 301,
-            url: 'https://imajs.io',
-          })
-        )
->>>>>>> bcd2b472
       );
       jest.spyOn(router, 'isRedirection').mockReturnValue(true);
       jest.spyOn(router, 'getCurrentRouteInfo').mockReturnValue({
@@ -759,23 +721,13 @@
       expect(RES.redirect).toHaveBeenCalled();
     });
 
-<<<<<<< HEAD
-    it('should redirect page with 301 status for not exceed staticConcurrency', async () => {
+    it('should redirect page with 301 status when degradation logic returns false', async () => {
+      jest.spyOn(router, 'route');
       jest.spyOn(router, 'route').mockRejectedValue(
         new GenericError('Redirect', {
           status: 301,
           url: 'https://imajs.io',
         })
-=======
-    it('should redirect page with 301 status when degradation logic returns false', async () => {
-      jest.spyOn(router, 'route').mockReturnValue(
-        Promise.reject(
-          new GenericError('Redirect', {
-            status: 301,
-            url: 'https://imajs.io',
-          })
-        )
->>>>>>> bcd2b472
       );
       jest.spyOn(router, 'isRedirection').mockReturnValue(true);
       environment.$Server.degradation = {
