--- conflicted
+++ resolved
@@ -496,20 +496,6 @@
   function requestHandler(req, res) {
     if (environment.$Env === 'dev') {
       instanceRecycler.clear();
-<<<<<<< HEAD
-=======
-
-      Object.keys($IMA.Loader.modules).forEach(modulePath => {
-        let module = global.$IMA.Loader.modules[modulePath];
-
-        global.$IMA.Loader.modules[modulePath] = Object.assign({}, module, {
-          instance: null,
-          dependencyOf: [],
-          dependencies: module.dependencies.slice(),
-        });
-      });
-
->>>>>>> 9f3678a8
       appFactory();
     }
 
