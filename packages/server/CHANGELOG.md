--- conflicted
+++ resolved
@@ -1,6 +1,5 @@
 # Change Log
 
-<<<<<<< HEAD
 ## 19.0.0-rc.5
 
 ### Patch Changes
@@ -78,13 +77,11 @@
 - Updated dependencies [c0fe68ef3]
   - @ima/dev-utils@19.0.0-rc.0
   - @ima/helpers@19.0.0-rc.0
-=======
 ## 18.3.1
 
 ### Patch Changes
 
 - a980951af: Fix missing `chalk` dependency
->>>>>>> 65fe87fd
 
 ## 18.3.0
 
