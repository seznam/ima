--- conflicted
+++ resolved
@@ -1,6 +1,5 @@
 # Change Log
 
-<<<<<<< HEAD
 ## 19.0.0-rc.6
 
 ### Major Changes
@@ -95,7 +94,7 @@
 - Updated dependencies [c0fe68ef3]
   - @ima/dev-utils@19.0.0-rc.0
   - @ima/helpers@19.0.0-rc.0
-=======
+
 ## 18.3.3
 
 ### Patch Changes
@@ -107,7 +106,6 @@
 ### Patch Changes
 
 - 41d7d3b56: allow devUtils to be overriden in createIMAServer
->>>>>>> cca6869f
 
 ## 18.3.1
 
