--- conflicted
+++ resolved
@@ -1,4 +1,3 @@
-<<<<<<< HEAD
 'use strict';
 
 const path = require('path');
@@ -8,7 +7,7 @@
 module.exports = function createIMAServer({
   environment,
   logger,
-  emitter
+  emitter,
 } = {}) {
   environment =
     environment ||
@@ -43,20 +42,9 @@
   function searchCache(moduleName, callback) {
     if (moduleName && require.cache[moduleName] !== undefined) {
       const module = require.cache[moduleName];
-=======
-let path = require('path');
-let applicationFolder = path.resolve('.');
-
-let environmentConfig = require(path.resolve(
-  applicationFolder,
-  './server/config/environment.js'
-));
-let environment = require('./lib/environment.js')(environmentConfig);
->>>>>>> 814bd3e9
 
       traverse(module, callback);
 
-<<<<<<< HEAD
       Object.keys(module.constructor._pathCache).forEach(function (cacheKey) {
         if (cacheKey.indexOf(moduleName) > -1) {
           delete module.constructor._pathCache[cacheKey];
@@ -89,11 +77,11 @@
   const serverGlobal = require('./lib/serverGlobal.js');
   logger = logger || require('./lib/factory/loggerFactory.js')({ environment });
   const devErrorPage = require('./lib/factory/devErrorPageFactory.js')({
-    logger
+    logger,
   });
   const urlParser = require('./lib/factory/urlParserMiddlewareFactory.js')({
     environment,
-    applicationFolder
+    applicationFolder,
   });
   const serverApp = require('./lib/factory/serverAppFactory.js')({
     environment,
@@ -104,53 +92,11 @@
     appFactory,
     emitter,
     instanceRecycler,
-    serverGlobal
+    serverGlobal,
   });
-=======
-const modulePathCache = new Map();
-
-function requireUncached(module) {
-  if (!modulePathCache.has(module)) {
-    modulePathCache.set(module, path.resolve(module));
-  }
-
-  if (environment.$Env === 'dev') {
-    delete require.cache[require.resolve(modulePathCache.get(module))];
-  }
-
-  return require(modulePathCache.get(module));
-}
-
-if (environment.$Env === 'dev') {
-  requireUncached('./build/server/vendors.js');
-}
-
-function appFactory() {
-  // Require new server-side bundle on dev reload
-  if (environment.$Env === 'dev') {
-    try {
-      requireUncached('./build/server/vendors.js');
-      return requireUncached('./build/server/app.server.js');
-    } catch (error) {
-      (logger ?? console).error('Application factory error', {
-        error,
-      });
-
-      return null;
-    }
-  }
-
-  return requireUncached('./build/server/app.server.js');
-}
-
-function languageLoader(language) {
-  return requireUncached(`./build/static/locale/${language}.js`);
-}
->>>>>>> 814bd3e9
 
   const cache = require('./lib/cache.js')({ environment });
 
-<<<<<<< HEAD
   // TODO IMA@18 new performance utilization instead of concurrent requests
   // const performanceUtilization =
   //   require('./lib/factory/performanceUtilizationFactory.js')({ environment });
@@ -169,14 +115,6 @@
     cache,
     instanceRecycler,
     emitter,
-    Event
+    Event,
   };
-=======
-module.exports = {
-  environment,
-  clientApp,
-  urlParser,
-  logger,
-  cache,
->>>>>>> 814bd3e9
 };