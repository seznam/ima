{
  "name": "@ima/server",
  "version": "17.12.2",
  "description": "Default dev server for IMA.js applications.",
  "main": "index.js",
  "scripts": {
    "preversion": "npm test",
    "test": "../../node_modules/.bin/jest -c jest.conf.js"
  },
  "repository": {
    "type": "git",
    "url": "https://github.com/seznam/ima.git",
    "directory": "packages/server"
  },
  "keywords": [
    "gulp",
    "IMA.js",
    "ima"
  ],
  "author": "Seznam.cz, a.s.",
  "license": "MIT",
  "bugs": {
    "url": "https://github.com/seznam/ima/issues"
  },
  "publishConfig": {
    "registry": "https://registry.npmjs.org/",
    "access": "public"
  },
  "homepage": "https://github.com/seznam/ima",
  "devDependencies": {
    "@ima/helpers": "^17.12.2",
<<<<<<< HEAD
    "express": "^4.17.3"
=======
    "express": "^4.17.1"
>>>>>>> c2724bdc
  },
  "dependencies": {
    "@ima/dev-utils": "^17.10.0",
    "ejs": "^3.1.6",
    "error-to-json": "^2.0.0",
    "winston": "^3.6.0"
  },
  "peerDependencies": {
    "@ima/helpers": "17.x"
  },
  "engines": {
    "node": ">=6",
    "npm": ">=6"
  },
  "jest": {
    "bail": false,
    "verbose": true,
    "testEnvironment": "node",
    "setupFiles": [],
    "resolver": "<rootDir>/resolver.js",
    "modulePaths": [
      "<rootDir>/"
    ],
    "testMatch": [
      "**/__tests__/*.js"
    ]
  },
  "jestConfig": {
    "mockRules": {
      "lib": [
        {
          "../app/build.js": "./__mocks__/build.js"
        }
      ]
    }
  }
}<|MERGE_RESOLUTION|>--- conflicted
+++ resolved
@@ -29,11 +29,7 @@
   "homepage": "https://github.com/seznam/ima",
   "devDependencies": {
     "@ima/helpers": "^17.12.2",
-<<<<<<< HEAD
     "express": "^4.17.3"
-=======
-    "express": "^4.17.1"
->>>>>>> c2724bdc
   },
   "dependencies": {
     "@ima/dev-utils": "^17.10.0",
