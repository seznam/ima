--- conflicted
+++ resolved
@@ -26,11 +26,7 @@
   },
   "dependencies": {
     "@esmj/emitter": "^0.4.3",
-<<<<<<< HEAD
     "@esmj/monitor": "^0.6.1",
-=======
-    "@esmj/monitor": "^0.6.0",
->>>>>>> d4d0f2d0
     "chalk": "^4.1.2",
     "ejs": "^3.1.10",
     "http-proxy-middleware": "^2.0.9",
