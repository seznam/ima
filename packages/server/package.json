--- conflicted
+++ resolved
@@ -25,15 +25,9 @@
     "preversion": "npm test"
   },
   "dependencies": {
-<<<<<<< HEAD
-    "@esmj/emitter": "^0.0.3",
+    "@esmj/emitter": "^0.0.4",
     "ejs": "^3.1.6",
     "winston": "3.2.1"
-=======
-    "ejs": "^3.1.6",
-    "error-to-json": "^2.0.0",
-    "winston": "^3.6.0"
->>>>>>> 814bd3e9
   },
   "devDependencies": {
     "@ima/dev-utils": "^18.0.0-rc.4",
