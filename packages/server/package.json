--- conflicted
+++ resolved
@@ -1,10 +1,6 @@
 {
   "name": "@ima/server",
-<<<<<<< HEAD
   "version": "19.0.0-rc.5",
-=======
-  "version": "18.3.1",
->>>>>>> 65fe87fd
   "description": "Default dev server for IMA.js applications.",
   "keywords": [
     "IMA.js",
@@ -28,14 +24,9 @@
     "test": "jest"
   },
   "dependencies": {
-<<<<<<< HEAD
     "@esmj/emitter": "^0.3.0",
     "@esmj/monitor": "^0.5.0",
-=======
-    "@esmj/emitter": "^0.2.1",
-    "@esmj/monitor": "^0.3.0",
     "chalk": "^4.1.2",
->>>>>>> 65fe87fd
     "ejs": "^3.1.6",
     "http-proxy-middleware": "^2.0.6",
     "memoize-one": "^6.0.0",
