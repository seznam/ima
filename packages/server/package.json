{
  "name": "@ima/server",
<<<<<<< HEAD
  "version": "19.0.0-rc.10",
=======
  "version": "18.3.4",
>>>>>>> aa13d699
  "description": "Default dev server for IMA.js applications.",
  "keywords": [
    "IMA.js",
    "server",
    "ssr",
    "ima"
  ],
  "bugs": {
    "url": "https://github.com/seznam/ima/issues"
  },
  "repository": {
    "type": "git",
    "url": "https://github.com/seznam/ima.git",
    "directory": "packages/server"
  },
  "license": "MIT",
  "author": "Seznam.cz, a.s.",
  "main": "index.js",
  "types": "./types.d.ts",
  "typedocMain": "./types.d.ts",
  "scripts": {
    "lint": "eslint './**/*.{js,jsx,ts,tsx}'",
    "test": "jest"
  },
  "dependencies": {
<<<<<<< HEAD
    "@esmj/emitter": "^0.3.0",
    "@esmj/monitor": "^0.5.0",
=======
    "@esmj/emitter": "^0.2.1",
    "@esmj/monitor": "^0.5.1",
>>>>>>> aa13d699
    "chalk": "^4.1.2",
    "ejs": "^3.1.6",
    "http-proxy-middleware": "^2.0.6",
    "memoize-one": "^6.0.0",
    "validator": "^13.9.0",
    "winston": "^3.8.2"
  },
  "devDependencies": {
    "express": "^4.17.3"
  },
  "peerDependencies": {
    "@ima/core": ">=19.0.0-rc.0",
    "@ima/dev-utils": ">=19.0.0-rc.0",
    "@ima/helpers": ">=19.0.0-rc.0"
  },
  "publishConfig": {
    "access": "public",
    "registry": "https://registry.npmjs.org/"
  }
}<|MERGE_RESOLUTION|>--- conflicted
+++ resolved
@@ -1,10 +1,6 @@
 {
   "name": "@ima/server",
-<<<<<<< HEAD
   "version": "19.0.0-rc.10",
-=======
-  "version": "18.3.4",
->>>>>>> aa13d699
   "description": "Default dev server for IMA.js applications.",
   "keywords": [
     "IMA.js",
@@ -30,13 +26,8 @@
     "test": "jest"
   },
   "dependencies": {
-<<<<<<< HEAD
     "@esmj/emitter": "^0.3.0",
-    "@esmj/monitor": "^0.5.0",
-=======
-    "@esmj/emitter": "^0.2.1",
     "@esmj/monitor": "^0.5.1",
->>>>>>> aa13d699
     "chalk": "^4.1.2",
     "ejs": "^3.1.6",
     "http-proxy-middleware": "^2.0.6",
