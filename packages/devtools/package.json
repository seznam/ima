{
  "name": "@ima/devtools",
  "version": "0.1.2",
  "description": "IMA.js debugging panel in the Chrome Developer Tools window.",
  "main": "dist/main.js",
  "scripts": {
    "preversion": "npm test",
    "postversion": "VERSION=\"$(npx -c 'echo \"$npm_package_version\"')\" && git tag devtools-v$VERSION && git push --follow-tags",
    "publish-webstore": "npm install && npm run build && npm test && npm run upload",
    "upload": "webstore upload --source ./dist/ima.devtools.zip --auto-publish",
    "test": "../../node_modules/.bin/jest --no-watchman -c jest.conf.js",
    "build": "webpack --config webpack.prod.js",
    "dev": "webpack --watch --progress --config webpack.dev.js"
  },
  "keywords": [
    "IMA",
    "IMA.js",
    "Chrome",
    "Devtools",
    "Javascript"
  ],
  "author": "Miroslav Jancarik <miroslav.jancarik@firma.seznam.cz>",
  "contributors": [
    {
      "name": "Jan Šimeček",
      "email": "jan.simecek@firma.seznam.cz"
    }
  ],
  "repository": {
    "type": "git",
    "url": "https://github.com/seznam/ima.git"
  },
  "bugs": {
    "url": "https://github.com/seznam/ima/issues"
  },
  "publishConfig": {
    "registry": "https://registry.npmjs.org/",
    "access": "public"
  },
  "license": "ISC",
  "devDependencies": {
    "@babel/core": "^7.7.4",
    "@babel/plugin-external-helpers": "^7.7.4",
    "@babel/preset-env": "^7.7.4",
    "@babel/preset-react": "^7.7.4",
    "autoprefixer": "^9.7.3",
    "babel-loader": "^8.0.6",
    "chrome-webstore-upload-cli": "^1.2.0",
    "clean-webpack-plugin": "^3.0.0",
    "copy-webpack-plugin": "^5.0.5",
    "css-loader": "^3.2.1",
    "cssnano": "^4.1.10",
    "enzyme": "^3.10.0",
    "enzyme-adapter-react-16": "^1.15.1",
    "enzyme-to-json": "^3.4.3",
    "file-loader": "^5.0.2",
    "generate-asset-webpack-plugin": "^0.3.0",
    "identity-obj-proxy": "^3.0.0",
    "less": "^3.10.3",
    "less-loader": "^5.0.0",
    "mini-css-extract-plugin": "^0.8.0",
    "postcss-loader": "^3.0.0",
    "terser-webpack-plugin": "^2.2.1",
    "webpack": "^4.41.2",
    "webpack-cli": "^3.3.10",
    "webpack-merge": "^4.2.2",
    "zip-webpack-plugin": "^3.0.0"
  },
  "dependencies": {
<<<<<<< HEAD
    "@ima/devtools-scripts": "^17.3.0",
=======
    "@ima/devtools-scripts": "17.5.0",
>>>>>>> ddefd8bb
    "@reach/menu-button": "^0.6.2",
    "@reach/tooltip": "^0.6.2",
    "@reduxjs/toolkit": "^1.1.0",
    "classnames": "^2.2.6",
    "easy-uid": "^1.0.1",
    "lodash.debounce": "^4.0.8",
    "nanoreset": "^4.0.0",
    "prismjs": "^1.17.1",
    "prop-types": "^15.7.2",
    "react": "^16.12.0",
    "react-dom": "^16.12.0",
    "react-json-view": "^1.19.1",
    "react-redux": "^7.1.3",
    "react-simple-code-editor": "^0.10.0",
    "react-tabs": "^3.0.0",
    "redux": "^4.0.4"
  }
}<|MERGE_RESOLUTION|>--- conflicted
+++ resolved
@@ -67,11 +67,7 @@
     "zip-webpack-plugin": "^3.0.0"
   },
   "dependencies": {
-<<<<<<< HEAD
-    "@ima/devtools-scripts": "^17.3.0",
-=======
     "@ima/devtools-scripts": "17.5.0",
->>>>>>> ddefd8bb
     "@reach/menu-button": "^0.6.2",
     "@reach/tooltip": "^0.6.2",
     "@reduxjs/toolkit": "^1.1.0",
