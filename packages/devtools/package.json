--- conflicted
+++ resolved
@@ -27,13 +27,8 @@
   ],
   "main": "dist/main.js",
   "scripts": {
-<<<<<<< HEAD
-    "build": "NODE_ENV=production wp",
-    "dev": "NODE_ENV=development wp --watch",
-=======
     "build": "NODE_ENV=production webpack",
     "dev": "NODE_ENV=development webpack --watch",
->>>>>>> 35f4f87b
     "lint": "eslint './**/*.{js,jsx,ts,tsx}'",
     "publish-webstore": "npm run build && npm run upload",
     "stylelint": "stylelint './**/*.less'",
