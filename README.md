--- conflicted
+++ resolved
@@ -27,11 +27,7 @@
 This tutorial covers the basics of creating isomorphic web applications using
 IMA.js, but you will encounter some more advanced concepts in there as well.
 
-<<<<<<< HEAD
-For a more in-depth information about the IMA.js see a [full documentation](https://imajs.io/docs) and more on [imajs.io](https://imajs.io/docs).
-=======
 For a more in-depth information about the IMA.js see a [full documentation](https://imajs.io/docs) and more on [imajs.io](https://imajs.io).
->>>>>>> c80384ba
 
 ## Main IMA.js parts
 - **core** - it contains base classes and common classes for every days work which allow you server side rendering and hydrating application in browser.
