--- conflicted
+++ resolved
@@ -45,17 +45,8 @@
     // Remove when migrated to jest >=27
     'jest/no-jasmine-globals': 'off',
 
-<<<<<<< HEAD
-    'react/prop-types': 0,
-    'react/wrap-multilines': 0,
-    'react/no-deprecated': 0,
-    'react/jsx-uses-react': 0,
-    'react/react-in-jsx-scope': 0,
-    'no-import-assign': 0
-=======
     // React plugin overrides
     'react/prop-types': 'off',
->>>>>>> 9f3678a8
   },
   settings: {
     react: {
@@ -81,35 +72,18 @@
     $IMA: true,
     using: true,
     extend: true,
-<<<<<<< HEAD
-    chrome: true,
-    FB: true
-=======
     spyOn: true,
->>>>>>> 9f3678a8
   },
   overrides: [
     {
       files: ['packages/cli/**', 'packages/create-ima-app/**'],
       rules: {
-<<<<<<< HEAD
-        'no-console': 'off'
-      }
-=======
         'no-console': 'off',
       },
->>>>>>> 9f3678a8
     },
     {
       files: ['packages/devtools/**', 'packages/create-ima-app/**'],
       rules: {
-<<<<<<< HEAD
-        // temporary fix until new code style updates are in master
-        'no-unused-vars': 'off'
-      }
-    }
-  ]
-=======
         'no-unused-vars': 'off',
       },
       globals: {
@@ -118,5 +92,4 @@
       },
     },
   ],
->>>>>>> 9f3678a8
 };