--- conflicted
+++ resolved
@@ -133,13 +133,12 @@
                         "url": "/docs/routing#linking-to-routes"
                     },
                     {
-<<<<<<< HEAD
+                        "title": "Dynamic routes",
+                        "url": "/docs/routing#dynamic-routes"
+                    },
+                    {
                         "title": "Using middlewares",
                         "url": "/docs/routing#using-middlewares"
-=======
-                        "title": "Dynamic routes",
-                        "url": "/docs/routing#dynamic-routes"
->>>>>>> 920b8a72
                     }
                 ]
             },
