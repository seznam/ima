{
  "compilerOptions": {
    "target": "ES2022",
    "lib": [
      "ES2022"
    ],
    "module": "commonjs",
<<<<<<< HEAD
    "moduleResolution": "Node",
=======
    "moduleResolution": "node",
>>>>>>> ab26b84d
    "declaration": true,
    "allowJs": true,
    "esModuleInterop": true,
    "forceConsistentCasingInFileNames": true,
    "strict": true,
    "skipLibCheck": true,
    "resolveJsonModule": true,
    "jsx": "react-jsx",
    "typeRoots": [
      "types",
      "node_modules/@types"
    ]
  }
}<|MERGE_RESOLUTION|>--- conflicted
+++ resolved
@@ -5,11 +5,7 @@
       "ES2022"
     ],
     "module": "commonjs",
-<<<<<<< HEAD
-    "moduleResolution": "Node",
-=======
     "moduleResolution": "node",
->>>>>>> ab26b84d
     "declaration": true,
     "allowJs": true,
     "esModuleInterop": true,
