--- conflicted
+++ resolved
@@ -63,10 +63,6 @@
     "@babel/preset-typescript": "^7.17.12",
     "@commitlint/cli": "^17.0.1",
     "@commitlint/config-conventional": "^17.0.0",
-<<<<<<< HEAD
-=======
-    "@fortawesome/fontawesome-free": "^6.1.1",
->>>>>>> 20b108f7
     "@rollup/plugin-babel": "^5.3.1",
     "@rollup/plugin-commonjs": "^22.0.0",
     "@rollup/plugin-json": "^4.1.0",
@@ -77,11 +73,7 @@
     "@typescript-eslint/parser": "^5.31.0",
     "autocannon": "^7.9.0",
     "babel-jest": "^27.5.1",
-<<<<<<< HEAD
-=======
     "babel-loader": "^8.2.5",
-    "bulma": "0.8.0",
->>>>>>> 20b108f7
     "chalk": "^4.1.2",
     "chokidar": "^3.5.3",
     "commitizen": "^4.2.4",
@@ -97,7 +89,6 @@
     "eslint-plugin-react": "^7.30.0",
     "fs-extra": "^10.0.1",
     "git-cz": "^4.9.0",
-<<<<<<< HEAD
     "globby": "^13.1.2",
     "husky": "^7.0.4",
     "jest": "^26.6.3",
@@ -106,21 +97,6 @@
     "less": "^4.1.2",
     "less-loader": "^11.0.0",
     "lint-staged": "^12.4.3",
-=======
-    "gulp": "4.0.2",
-    "gulp-change": "1.0.2",
-    "gulp-rename": "2.0.0",
-    "husky": "^8.0.1",
-    "jest": "^26.6.3",
-    "jsdoc-to-markdown": "^7.1.1",
-    "jsdom": "^20.0.0",
-    "lerna": "^5.0.0",
-    "less": "^4.1.2",
-    "less-loader": "^11.0.0",
-    "lint-staged": "^13.0.3",
-    "lunr": "^2.3.9",
-    "map-stream": "0.0.7",
->>>>>>> 20b108f7
     "mini-css-extract-plugin": "^2.6.0",
     "postcss": "^8.4.12",
     "postcss-less": "6.0.0",
