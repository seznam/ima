--- conflicted
+++ resolved
@@ -12,11 +12,8 @@
   "workspaces": [
     "./website",
     "./packages/dev-utils",
-<<<<<<< HEAD
+    "./packages/devtools-scripts",
     "./packages/plugin-cli",
-=======
-    "./packages/devtools-scripts",
->>>>>>> 4ca1b73e
     "./packages/cli",
     "./packages/core",
     "./packages/create-ima-app",
